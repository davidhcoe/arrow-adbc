--- conflicted
+++ resolved
@@ -157,20 +157,8 @@
 
   int version = adbc_as_int(version_sexp);
 
-<<<<<<< HEAD
-  int status =
-      AdbcLoadDriverFromInitFunc(driver_init_func, ADBC_VERSION_1_2_0, driver, nullptr);
-  if (status == ADBC_STATUS_NOT_IMPLEMENTED) {
-    status =
-        AdbcLoadDriverFromInitFunc(driver_init_func, ADBC_VERSION_1_1_0, driver, nullptr);
-  }
-  if (status == ADBC_STATUS_NOT_IMPLEMENTED) {
-    status =
-        AdbcLoadDriverFromInitFunc(driver_init_func, ADBC_VERSION_1_0_0, driver, nullptr);
-=======
   if (TYPEOF(driver_sexp) != EXTPTRSXP) {
     Rf_error("driver must be an externalptr");
->>>>>>> f6d5cfe7
   }
   void* driver = R_ExternalPtrAddr(driver_sexp);
 
