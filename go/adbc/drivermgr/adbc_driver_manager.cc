--- conflicted
+++ resolved
@@ -1744,22 +1744,14 @@
     status = AdbcLoadDriverFromInitFunc(args->init_func, ADBC_VERSION_1_2_0,
                                         database->private_driver, error);
   } else if (!args->entrypoint.empty()) {
-<<<<<<< HEAD
-    status = AdbcLoadDriver(args->driver.c_str(), args->entrypoint.c_str(),
-                            ADBC_VERSION_1_2_0, database->private_driver, error);
-  } else {
-    status = AdbcLoadDriver(args->driver.c_str(), nullptr, ADBC_VERSION_1_2_0,
-                            database->private_driver, error);
-=======
     status = AdbcFindLoadDriver(args->driver.c_str(), args->entrypoint.c_str(),
-                                ADBC_VERSION_1_1_0, args->load_flags,
+                                ADBC_VERSION_1_2_0, args->load_flags,
                                 args->additional_search_path_list.data(),
                                 database->private_driver, error);
   } else {
     status = AdbcFindLoadDriver(
-        args->driver.c_str(), nullptr, ADBC_VERSION_1_1_0, args->load_flags,
+        args->driver.c_str(), nullptr, ADBC_VERSION_1_2_0, args->load_flags,
         args->additional_search_path_list.data(), database->private_driver, error);
->>>>>>> f6d5cfe7
   }
 
   if (status != ADBC_STATUS_OK) {
