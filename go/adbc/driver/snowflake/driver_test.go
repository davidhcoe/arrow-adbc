--- conflicted
+++ resolved
@@ -2145,12 +2145,6 @@
 	suite.NoError(err2)
 }
 
-<<<<<<< HEAD
-func (suite *SnowflakeTests) TestGetObjectsWithNilCatalog() {
-	// this test demonstrates calling GetObjects with the catalog depth and a nil catalog
-	_, err := suite.cnxn.GetObjects(suite.ctx, adbc.ObjectDepthCatalogs, nil, nil, nil, nil, nil)
-	suite.NoError(err)
-=======
 func (suite *SnowflakeTests) TestGetSetClientConfigFile() {
 	file := "fileNameJustForTest.json"
 	options := map[string]string{
@@ -2163,5 +2157,10 @@
 	result, err := getSetDB.GetOption(driver.OptionClientConfigFile)
 	suite.NoError(err)
 	suite.True(file == result)
->>>>>>> d4163d94
+}
+
+func (suite *SnowflakeTests) TestGetObjectsWithNilCatalog() {
+	// this test demonstrates calling GetObjects with the catalog depth and a nil catalog
+	_, err := suite.cnxn.GetObjects(suite.ctx, adbc.ObjectDepthCatalogs, nil, nil, nil, nil, nil)
+	suite.NoError(err)
 }