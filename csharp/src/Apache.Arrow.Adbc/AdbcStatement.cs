<<<<<<< HEAD
﻿/*
 * Licensed to the Apache Software Foundation (ASF) under one or more
 * contributor license agreements.  See the NOTICE file distributed with
 * this work for additional information regarding copyright ownership.
 * The ASF licenses this file to You under the Apache License, Version 2.0
 * (the "License"); you may not use this file except in compliance with
 * the License.  You may obtain a copy of the License at
 *
 *    http://www.apache.org/licenses/LICENSE-2.0
 *
 * Unless required by applicable law or agreed to in writing, software
 * distributed under the License is distributed on an "AS IS" BASIS,
 * WITHOUT WARRANTIES OR CONDITIONS OF ANY KIND, either express or implied.
 * See the License for the specific language governing permissions and
 * limitations under the License.
 */

using System;
using System.Threading.Tasks;
using Apache.Arrow.Ipc;

namespace Apache.Arrow.Adbc
{
    /// <summary>
    /// Statements may represent queries or prepared statements. Statements
    /// may be used multiple times and can be reconfigured (e.g. they can
    /// be reused to execute multiple different queries).
    /// </summary>
    public abstract class AdbcStatement : IAdbcStatement, IDisposable
    {
        public AdbcStatement()
        {
        }

        /// <summary>
        /// Gets or sets a SQL query to be executed on this statement.
        /// </summary>
        public virtual string SqlQuery { get; set; }

        /// <summary>
        /// Gets or sets the Substrait plan.
        /// </summary>
        public virtual byte[] SubstraitPlan
        {
            get { throw new NotImplementedException(); }
            set { throw new NotImplementedException(); }
        }

        public virtual void Bind(RecordBatch batch, Schema schema)
        {
            throw AdbcException.NotImplemented("Statement does not support Bind");
        }

        /// <summary>
        /// Executes the statement and returns a tuple containing the number
        /// of records and the <see cref="IArrowArrayStream"/>.
        /// </summary>
        /// <returns>
        /// A <see cref="ValueTuple"/> where the first item is the number
        /// of records and the second is the <see cref="IArrowArrayStream"/>.
        /// </returns>
        public abstract QueryResult ExecuteQuery();

        /// <summary>
        /// Executes the statement and returns a tuple containing the number
        /// of records and the <see cref="IArrowArrayStream"/>.
        /// </summary>
        /// <returns>
        /// A <see cref="ValueTuple"/> where the first item is the number
        /// of records and the second is the <see cref="IArrowArrayStream"/>.
        /// </returns>
        public virtual async ValueTask<QueryResult> ExecuteQueryAsync()
        {
            return await Task.Run(() => ExecuteQuery());
        }

        /// <summary>
        /// Executes an update command and returns the number of
        /// records effected.
        /// </summary>
        /// <exception cref="NotImplementedException"></exception>
        public abstract UpdateResult ExecuteUpdate();

        /// <summary>
        /// Executes an update command and returns the number of
        /// records effected.
        /// </summary>
        /// <exception cref="NotImplementedException"></exception>
        public virtual async Task<UpdateResult> ExecuteUpdateAsync()
        {
            return await Task.Run(() => ExecuteUpdate());
        }

        /// <summary>
        /// Execute a result set-generating query and get a list of
        /// partitions of the result set.
        /// </summary>
        public virtual PartitionedResult ExecutePartitioned()
        {
            throw AdbcException.NotImplemented("Statement does not support ExecutePartitioned");
        }

        /// <summary>
        /// Get the schema for bound parameters.
        /// </summary>
        public virtual Schema GetParameterSchema()
        {
            throw AdbcException.NotImplemented("Statement does not support GetParameterSchema");
        }

        /// <summary>
        /// Turn this statement into a prepared statement to be
        /// executed multiple times.
        /// </summary>
        public virtual void Prepare()
        {
            throw AdbcException.NotImplemented("Statement does not support Prepare");
        }

        public virtual void Dispose()
        {
        }

        /// <summary>
        /// Gets a value from the Arrow array at the specified index,
        /// using the Field metadata for information.
        /// </summary>
        /// <param name="arrowArray">
        /// The Arrow array.
        /// </param>
        /// <param name="field">
        /// The <see cref="Field"/> from the <see cref="Schema"/> that can
        /// be used for metadata inspection.
        /// </param>
        /// <param name="index">
        /// The index in the array to get the value from.
        /// </param>
        public abstract object GetValue(IArrowArray arrowArray, Field field, int index);
    }
}
=======
/*
 * Licensed to the Apache Software Foundation (ASF) under one or more
 * contributor license agreements.  See the NOTICE file distributed with
 * this work for additional information regarding copyright ownership.
 * The ASF licenses this file to You under the Apache License, Version 2.0
 * (the "License"); you may not use this file except in compliance with
 * the License.  You may obtain a copy of the License at
 *
 *    http://www.apache.org/licenses/LICENSE-2.0
 *
 * Unless required by applicable law or agreed to in writing, software
 * distributed under the License is distributed on an "AS IS" BASIS,
 * WITHOUT WARRANTIES OR CONDITIONS OF ANY KIND, either express or implied.
 * See the License for the specific language governing permissions and
 * limitations under the License.
 */

using System;
using System.Threading.Tasks;
using Apache.Arrow.Ipc;

namespace Apache.Arrow.Adbc
{
    /// <summary>
    /// Statements may represent queries or prepared statements. Statements
    /// may be used multiple times and can be reconfigured (e.g. they can
    /// be reused to execute multiple different queries).
    /// </summary>
    public abstract class AdbcStatement : IDisposable
    {
        public AdbcStatement()
        {
        }

        /// <summary>
        /// Gets or sets a SQL query to be executed on this statement.
        /// </summary>
        public virtual string SqlQuery { get; set; }

        /// <summary>
        /// Gets or sets the Substrait plan.
        /// </summary>
        public virtual byte[] SubstraitPlan
        {
            get { throw new NotImplementedException(); }
            set { throw new NotImplementedException(); }
        }

        public virtual void Bind(RecordBatch batch, Schema schema)
        {
            throw AdbcException.NotImplemented("Statement does not support Bind");
        }

        /// <summary>
        /// Executes the statement and returns a tuple containing the number
        /// of records and the <see cref="IArrowArrayStream"/>.
        /// </summary>
        /// <returns>
        /// A <see cref="ValueTuple"/> where the first item is the number
        /// of records and the second is the <see cref="IArrowArrayStream"/>.
        /// </returns>
        public abstract QueryResult ExecuteQuery();

        /// <summary>
        /// Executes the statement and returns a tuple containing the number
        /// of records and the <see cref="IArrowArrayStream"/>.
        /// </summary>
        /// <returns>
        /// A <see cref="ValueTuple"/> where the first item is the number
        /// of records and the second is the <see cref="IArrowArrayStream"/>.
        /// </returns>
        public virtual async ValueTask<QueryResult> ExecuteQueryAsync()
        {
            return await Task.Run(() => ExecuteQuery());
        }

        /// <summary>
        /// Executes an update command and returns the number of
        /// records effected.
        /// </summary>
        /// <exception cref="NotImplementedException"></exception>
        public abstract UpdateResult ExecuteUpdate();

        /// <summary>
        /// Executes an update command and returns the number of
        /// records effected.
        /// </summary>
        /// <exception cref="NotImplementedException"></exception>
        public virtual async Task<UpdateResult> ExecuteUpdateAsync()
        {
            return await Task.Run(() => ExecuteUpdate());
        }

        /// <summary>
        /// Execute a result set-generating query and get a list of
        /// partitions of the result set.
        /// </summary>
        public virtual PartitionedResult ExecutePartitioned()
        {
            throw AdbcException.NotImplemented("Statement does not support ExecutePartitioned");
        }

        /// <summary>
        /// Get the schema for bound parameters.
        /// </summary>
        public virtual Schema GetParameterSchema()
        {
            throw AdbcException.NotImplemented("Statement does not support GetParameterSchema");
        }

        /// <summary>
        /// Turn this statement into a prepared statement to be
        /// executed multiple times.
        /// </summary>
        public virtual void Prepare()
        {
            throw AdbcException.NotImplemented("Statement does not support Prepare");
        }

        /// <summary>
        /// Set a string option on a statement.
        /// </summary>
        /// <param name="key">Option name</param>
        /// <param name="value">Option value</param>
        public virtual void SetOption(string key, string value)
        {
            throw AdbcException.NotImplemented("Statement does not support setting options");
        }

        public virtual void Dispose()
        {
        }

        /// <summary>
        /// Gets a value from the Arrow array at the specified index,
        /// using the Field metadata for information.
        /// </summary>
        /// <param name="arrowArray">
        /// The Arrow array.
        /// </param>
        /// <param name="field">
        /// The <see cref="Field"/> from the <see cref="Schema"/> that can
        /// be used for metadata inspection.
        /// </param>
        /// <param name="index">
        /// The index in the array to get the value from.
        /// </param>
        public virtual object GetValue(IArrowArray arrowArray, Field field, int index)
        {
            if (arrowArray == null) throw new ArgumentNullException(nameof(arrowArray));
            if (field == null) throw new ArgumentNullException(nameof(field));
            if (index < 0) throw new ArgumentOutOfRangeException(nameof(index));

            switch (arrowArray)
            {
                case BooleanArray booleanArray:
                    return booleanArray.GetValue(index);
                case Date32Array date32Array:
                    return date32Array.GetDateTime(index);
                case Date64Array date64Array:
                    return date64Array.GetDateTime(index);
                case Decimal128Array decimal128Array:
                    return decimal128Array.GetSqlDecimal(index);
                case Decimal256Array decimal256Array:
                    return decimal256Array.GetString(index);
                case DoubleArray doubleArray:
                    return doubleArray.GetValue(index);
                case FloatArray floatArray:
                    return floatArray.GetValue(index);
#if NET5_0_OR_GREATER
                case PrimitiveArray<Half> halfFloatArray:
                    return halfFloatArray.GetValue(index);
#endif
                case Int8Array int8Array:
                    return int8Array.GetValue(index);
                case Int16Array int16Array:
                    return int16Array.GetValue(index);
                case Int32Array int32Array:
                    return int32Array.GetValue(index);
                case Int64Array int64Array:
                    return int64Array.GetValue(index);
                case StringArray stringArray:
                    return stringArray.GetString(index);
                case Time32Array time32Array:
                    return time32Array.GetValue(index);
                case Time64Array time64Array:
                    return time64Array.GetValue(index);
                case TimestampArray timestampArray:
                    DateTimeOffset dateTimeOffset = timestampArray.GetTimestamp(index).Value;
                    return dateTimeOffset;
                case UInt8Array uInt8Array:
                    return uInt8Array.GetValue(index);
                case UInt16Array uInt16Array:
                    return uInt16Array.GetValue(index);
                case UInt32Array uInt32Array:
                    return uInt32Array.GetValue(index);
                case UInt64Array uInt64Array:
                    return uInt64Array.GetValue(index);

                case BinaryArray binaryArray:
                    if (!binaryArray.IsNull(index))
                        return binaryArray.GetBytes(index).ToArray();

                    return null;

                    // not covered:
                    // -- struct array
                    // -- dictionary array
                    // -- fixed size binary
                    // -- list array
                    // -- union array
            }

            return null;
        }
    }
}
>>>>>>> d835b6d9
<|MERGE_RESOLUTION|>--- conflicted
+++ resolved
@@ -1,145 +1,3 @@
-<<<<<<< HEAD
-﻿/*
- * Licensed to the Apache Software Foundation (ASF) under one or more
- * contributor license agreements.  See the NOTICE file distributed with
- * this work for additional information regarding copyright ownership.
- * The ASF licenses this file to You under the Apache License, Version 2.0
- * (the "License"); you may not use this file except in compliance with
- * the License.  You may obtain a copy of the License at
- *
- *    http://www.apache.org/licenses/LICENSE-2.0
- *
- * Unless required by applicable law or agreed to in writing, software
- * distributed under the License is distributed on an "AS IS" BASIS,
- * WITHOUT WARRANTIES OR CONDITIONS OF ANY KIND, either express or implied.
- * See the License for the specific language governing permissions and
- * limitations under the License.
- */
-
-using System;
-using System.Threading.Tasks;
-using Apache.Arrow.Ipc;
-
-namespace Apache.Arrow.Adbc
-{
-    /// <summary>
-    /// Statements may represent queries or prepared statements. Statements
-    /// may be used multiple times and can be reconfigured (e.g. they can
-    /// be reused to execute multiple different queries).
-    /// </summary>
-    public abstract class AdbcStatement : IAdbcStatement, IDisposable
-    {
-        public AdbcStatement()
-        {
-        }
-
-        /// <summary>
-        /// Gets or sets a SQL query to be executed on this statement.
-        /// </summary>
-        public virtual string SqlQuery { get; set; }
-
-        /// <summary>
-        /// Gets or sets the Substrait plan.
-        /// </summary>
-        public virtual byte[] SubstraitPlan
-        {
-            get { throw new NotImplementedException(); }
-            set { throw new NotImplementedException(); }
-        }
-
-        public virtual void Bind(RecordBatch batch, Schema schema)
-        {
-            throw AdbcException.NotImplemented("Statement does not support Bind");
-        }
-
-        /// <summary>
-        /// Executes the statement and returns a tuple containing the number
-        /// of records and the <see cref="IArrowArrayStream"/>.
-        /// </summary>
-        /// <returns>
-        /// A <see cref="ValueTuple"/> where the first item is the number
-        /// of records and the second is the <see cref="IArrowArrayStream"/>.
-        /// </returns>
-        public abstract QueryResult ExecuteQuery();
-
-        /// <summary>
-        /// Executes the statement and returns a tuple containing the number
-        /// of records and the <see cref="IArrowArrayStream"/>.
-        /// </summary>
-        /// <returns>
-        /// A <see cref="ValueTuple"/> where the first item is the number
-        /// of records and the second is the <see cref="IArrowArrayStream"/>.
-        /// </returns>
-        public virtual async ValueTask<QueryResult> ExecuteQueryAsync()
-        {
-            return await Task.Run(() => ExecuteQuery());
-        }
-
-        /// <summary>
-        /// Executes an update command and returns the number of
-        /// records effected.
-        /// </summary>
-        /// <exception cref="NotImplementedException"></exception>
-        public abstract UpdateResult ExecuteUpdate();
-
-        /// <summary>
-        /// Executes an update command and returns the number of
-        /// records effected.
-        /// </summary>
-        /// <exception cref="NotImplementedException"></exception>
-        public virtual async Task<UpdateResult> ExecuteUpdateAsync()
-        {
-            return await Task.Run(() => ExecuteUpdate());
-        }
-
-        /// <summary>
-        /// Execute a result set-generating query and get a list of
-        /// partitions of the result set.
-        /// </summary>
-        public virtual PartitionedResult ExecutePartitioned()
-        {
-            throw AdbcException.NotImplemented("Statement does not support ExecutePartitioned");
-        }
-
-        /// <summary>
-        /// Get the schema for bound parameters.
-        /// </summary>
-        public virtual Schema GetParameterSchema()
-        {
-            throw AdbcException.NotImplemented("Statement does not support GetParameterSchema");
-        }
-
-        /// <summary>
-        /// Turn this statement into a prepared statement to be
-        /// executed multiple times.
-        /// </summary>
-        public virtual void Prepare()
-        {
-            throw AdbcException.NotImplemented("Statement does not support Prepare");
-        }
-
-        public virtual void Dispose()
-        {
-        }
-
-        /// <summary>
-        /// Gets a value from the Arrow array at the specified index,
-        /// using the Field metadata for information.
-        /// </summary>
-        /// <param name="arrowArray">
-        /// The Arrow array.
-        /// </param>
-        /// <param name="field">
-        /// The <see cref="Field"/> from the <see cref="Schema"/> that can
-        /// be used for metadata inspection.
-        /// </param>
-        /// <param name="index">
-        /// The index in the array to get the value from.
-        /// </param>
-        public abstract object GetValue(IArrowArray arrowArray, Field field, int index);
-    }
-}
-=======
 /*
  * Licensed to the Apache Software Foundation (ASF) under one or more
  * contributor license agreements.  See the NOTICE file distributed with
@@ -168,7 +26,7 @@
     /// may be used multiple times and can be reconfigured (e.g. they can
     /// be reused to execute multiple different queries).
     /// </summary>
-    public abstract class AdbcStatement : IDisposable
+    public abstract class AdbcStatement : IAdbcStatement, IDisposable
     {
         public AdbcStatement()
         {
@@ -356,5 +214,4 @@
             return null;
         }
     }
-}
->>>>>>> d835b6d9
+}