--- conflicted
+++ resolved
@@ -45,10 +45,10 @@
         {
             if (bigQueryConnection == null) { throw new AdbcException($"{nameof(bigQueryConnection)} cannot be null", AdbcStatusCode.InvalidArgument); }
 
+            // pass on the handler since this isn't accessible publicly
+            UpdateToken = bigQueryConnection.UpdateToken;
+
             this.bigQueryConnection = bigQueryConnection;
-
-            // pass on the handler since this isn't accessible publicly
-            this.UpdateToken = bigQueryConnection.UpdateToken;
         }
 
         public Func<Task>? UpdateToken { get; set; }
@@ -60,215 +60,125 @@
         private GoogleCredential Credential => this.bigQueryConnection.Credential ?? throw new AdbcException("Credential cannot be null");
 
         private int MaxRetryAttempts => this.bigQueryConnection.MaxRetryAttempts;
+
         private int RetryDelayMs => this.bigQueryConnection.RetryDelayMs;
 
         public override QueryResult ExecuteQuery()
         {
-<<<<<<< HEAD
-            if (this.UpdateToken != null)
-            {
-                return ExecuteQueryInternalAsync().GetAwaiter().GetResult();
-            }
-            else
-            {
-                return ExecuteQueryInternal();
-            }
-        }
-
-        private QueryResult ExecuteQueryInternal()
+            return ExecuteQueryInternalAsync().GetAwaiter().GetResult();
+        }
+
+        private async Task<QueryResult> ExecuteQueryInternalAsync()
         {
             QueryOptions queryOptions = ValidateOptions();
-
-            BigQueryJob job = this.Client.CreateQueryJob(SqlQuery, null, queryOptions);
-=======
-            // Create job
-            QueryOptions queryOptions = ValidateOptions();
-            BigQueryJob job = this.client.CreateQueryJob(SqlQuery, null, queryOptions);
->>>>>>> 6a60a139
-
-            // Get results
+            BigQueryJob job = await Client.CreateQueryJobAsync(SqlQuery, null, queryOptions);
+
+            JobReference jobReference = job.Reference;
             GetQueryResultsOptions getQueryResultsOptions = new GetQueryResultsOptions();
-            if (this.Options?.TryGetValue(BigQueryParameters.GetQueryResultsOptionsTimeout, out string? timeoutSeconds) == true &&
+
+            if (Options?.TryGetValue(BigQueryParameters.GetQueryResultsOptionsTimeout, out string? timeoutSeconds) == true &&
                 int.TryParse(timeoutSeconds, out int seconds) &&
                 seconds >= 0)
             {
                 getQueryResultsOptions.Timeout = TimeSpan.FromSeconds(seconds);
             }
-            BigQueryResults results = job.GetQueryResults(getQueryResultsOptions);
-
-<<<<<<< HEAD
-            BigQueryReadClientBuilder readClientBuilder = new BigQueryReadClientBuilder();
-            readClientBuilder.Credential = this.Credential;
-            BigQueryReadClient readClient = readClientBuilder.Build();
-
-=======
+
+            Func<Task<BigQueryJob>> checkJobStatus = async () =>
+            {
+                while (true)
+                {
+                    var jobWithStatus = await Client.GetJobAsync(jobReference);
+
+                    if (jobWithStatus.State == JobState.Done)
+                    {
+                        if (jobWithStatus.Status.ErrorResult != null)
+                        {
+                            // TODO: log
+                            Debug.WriteLine($"Error: {jobWithStatus.Status.ErrorResult.Message}");
+                        }
+
+                        return jobWithStatus;
+                    }
+                }
+            };
+
+            await ExecuteWithRetriesAsync<BigQueryJob>(checkJobStatus);
+
+            Func<Task<BigQueryResults>> getJobResults = async () =>
+            {
+                // if the authentication token was reset, then we need a new job with the latest token
+                BigQueryJob completedJob = await Client.GetJobAsync(jobReference);
+                return await completedJob.GetQueryResultsAsync();
+            };
+
+            BigQueryResults results = await ExecuteWithRetriesAsync(getJobResults);
+
+            TokenProtectedReadClientManger clientMgr = new TokenProtectedReadClientManger(Credential);
+            clientMgr.UpdateToken = () => Task.Run(() =>
+            {
+                this.bigQueryConnection.SetCredential();
+                clientMgr.UpdateCredential(Credential);
+            });
+
             // For multi-statement queries, the results.TableReference is null
->>>>>>> 6a60a139
             if (results.TableReference == null)
             {
                 string statementType = string.Empty;
-                if (this.Options?.TryGetValue(BigQueryParameters.StatementType, out string? statementTypeString) == true)
+                if (Options?.TryGetValue(BigQueryParameters.StatementType, out string? statementTypeString) == true)
                 {
                     statementType = statementTypeString;
                 }
                 int statementIndex = 1;
-                if (this.Options?.TryGetValue(BigQueryParameters.StatementIndex, out string? statementIndexString) == true &&
+                if (Options?.TryGetValue(BigQueryParameters.StatementIndex, out string? statementIndexString) == true &&
                     int.TryParse(statementIndexString, out int statementIndexInt) &&
                     statementIndexInt > 0)
                 {
                     statementIndex = statementIndexInt;
                 }
                 string evaluationKind = string.Empty;
-                if (this.Options?.TryGetValue(BigQueryParameters.EvaluationKind, out string? evaluationKindString) == true)
+                if (Options?.TryGetValue(BigQueryParameters.EvaluationKind, out string? evaluationKindString) == true)
                 {
                     evaluationKind = evaluationKindString;
                 }
 
-                // To get the results of all statements in a multi-statement query, enumerate the child jobs. Related public docs: https://cloud.google.com/bigquery/docs/multi-statement-queries#get_all_executed_statements.
-                // Can filter by StatementType and EvaluationKind. Related public docs: https://cloud.google.com/bigquery/docs/reference/rest/v2/Job#jobstatistics2, https://cloud.google.com/bigquery/docs/reference/rest/v2/Job#evaluationkind
-                ListJobsOptions listJobsOptions = new ListJobsOptions();
-                listJobsOptions.ParentJobId = results.JobReference.JobId;
-<<<<<<< HEAD
-                PagedEnumerable<JobList, BigQueryJob> joblist = this.Client.ListJobs(listJobsOptions);
-                BigQueryJob firstQueryJob = new BigQueryJob(this.Client, job.Resource);
-                foreach (BigQueryJob childJob in joblist)
-                {
-                    var tempJob = this.Client.GetJob(childJob.Reference);
-                    var query = tempJob.Resource?.Configuration?.Query;
-                    if (query != null && query.DestinationTable != null && query.DestinationTable.ProjectId != null && query.DestinationTable.DatasetId != null && query.DestinationTable.TableId != null)
-=======
-                var joblist = client.ListJobs(listJobsOptions)
-                    .Select(job => client.GetJob(job.Reference))
-                    .Where(job => string.IsNullOrEmpty(evaluationKind) || job.Statistics.ScriptStatistics.EvaluationKind.Equals(evaluationKind, StringComparison.OrdinalIgnoreCase))
-                    .Where(job => string.IsNullOrEmpty(statementType) || job.Statistics.Query.StatementType.Equals(statementType,StringComparison.OrdinalIgnoreCase))
-                    .OrderBy(job => job.Resource.Statistics.CreationTime)
-                    .ToList();
-
-                if (joblist.Count > 0)
-                {
-                    if (statementIndex < 1 || statementIndex > joblist.Count)
->>>>>>> 6a60a139
-                    {
-                        throw new ArgumentOutOfRangeException($"The specified index {statementIndex} is out of range. There are {joblist.Count} jobs available.");
-                    }
-                    results = joblist[statementIndex - 1].GetQueryResults(getQueryResultsOptions);
-                }
-            }
-            if (results.TableReference == null)
+                Func<Task<BigQueryResults>> getMultiJobResults = async () =>
+                {
+                    // To get the results of all statements in a multi-statement query, enumerate the child jobs. Related public docs: https://cloud.google.com/bigquery/docs/multi-statement-queries#get_all_executed_statements.
+                    // Can filter by StatementType and EvaluationKind. Related public docs: https://cloud.google.com/bigquery/docs/reference/rest/v2/Job#jobstatistics2, https://cloud.google.com/bigquery/docs/reference/rest/v2/Job#evaluationkind
+                    ListJobsOptions listJobsOptions = new ListJobsOptions();
+                    listJobsOptions.ParentJobId = results.JobReference.JobId;
+                    var joblist = Client.ListJobs(listJobsOptions)
+                        .Select(job => Client.GetJob(job.Reference))
+                        .Where(job => string.IsNullOrEmpty(evaluationKind) || job.Statistics.ScriptStatistics.EvaluationKind.Equals(evaluationKind, StringComparison.OrdinalIgnoreCase))
+                        .Where(job => string.IsNullOrEmpty(statementType) || job.Statistics.Query.StatementType.Equals(statementType, StringComparison.OrdinalIgnoreCase))
+                        .OrderBy(job => job.Resource.Statistics.CreationTime)
+                        .ToList();
+
+                    if (joblist.Count > 0)
+                    {
+                        if (statementIndex < 1 || statementIndex > joblist.Count)
+                        {
+                            throw new ArgumentOutOfRangeException($"The specified index {statementIndex} is out of range. There are {joblist.Count} jobs available.");
+                        }
+                        return await joblist[statementIndex - 1].GetQueryResultsAsync(getQueryResultsOptions);
+                    }
+
+                    throw new AdbcException($"Unable to obtain result from statement [{statementIndex}]", AdbcStatusCode.InvalidData);
+                };
+
+                results = await ExecuteWithRetriesAsync(getMultiJobResults);
+            }
+
+            if (results?.TableReference == null)
             {
                 throw new AdbcException("There is no query statement");
             }
 
-            // BigQuery Read Client for streaming
-            BigQueryReadClientBuilder readClientBuilder = new BigQueryReadClientBuilder();
-            readClientBuilder.Credential = this.credential;
-            BigQueryReadClient readClient = readClientBuilder.Build();
             string table = $"projects/{results.TableReference.ProjectId}/datasets/{results.TableReference.DatasetId}/tables/{results.TableReference.TableId}";
+
             int maxStreamCount = 1;
-            if (this.Options?.TryGetValue(BigQueryParameters.MaxFetchConcurrency, out string? maxStreamCountString) == true)
-            {
-                if (int.TryParse(maxStreamCountString, out int count))
-                {
-                    if (count >= 0)
-                    {
-                        maxStreamCount = count;
-                    }
-                }
-            }
-            ReadSession rs = new ReadSession { Table = table, DataFormat = DataFormat.Arrow };
-            ReadSession rrs = readClient.CreateReadSession("projects/" + results.TableReference.ProjectId, rs, maxStreamCount);
-            long totalRows = results.TotalRows == null ? -1L : (long)results.TotalRows.Value;
-            var readers = rrs.Streams
-                             .Select(s => ReadChunk(readClient, s.Name))
-                             .Where(chunk => chunk != null)
-                             .Cast<IArrowReader>();
-            IArrowArrayStream stream = new MultiArrowReader(TranslateSchema(results.Schema), readers);
-            return new QueryResult(totalRows, stream);
-        }
-
-        private async Task<QueryResult> ExecuteQueryInternalAsync()
-        {
-            QueryOptions queryOptions = ValidateOptions();
-
-            BigQueryJob job = await this.Client.CreateQueryJobAsync(SqlQuery, null, queryOptions);
-
-            JobReference jobReference = job.Reference;
-
-            GetQueryResultsOptions getQueryResultsOptions = new GetQueryResultsOptions();
-
-            if (this.Options?.TryGetValue(BigQueryParameters.GetQueryResultsOptionsTimeout, out string? timeoutSeconds) == true &&
-                int.TryParse(timeoutSeconds, out int seconds) &&
-                seconds >= 0)
-            {
-                getQueryResultsOptions.Timeout = TimeSpan.FromSeconds(seconds);
-            }
-
-            Func<Task<BigQueryJob>> checkJobStatus = async () =>
-            {
-                while (true)
-                {
-                    var jobWithStatus = await this.Client.GetJobAsync(jobReference);
-
-                    if (jobWithStatus.State == JobState.Done)
-                    {
-                        if (jobWithStatus.Status.ErrorResult != null)
-                        {
-                            Debug.WriteLine($"Error: {jobWithStatus.Status.ErrorResult.Message}");
-                        }
-
-                        return jobWithStatus;
-                    }
-                }
-            };
-
-            await RetryManager.ExecuteWithRetriesAsync<BigQueryJob>(this, checkJobStatus, MaxRetryAttempts, RetryDelayMs);
-
-            Func<Task<BigQueryResults>> getJobResults = async () =>
-            {
-                // if the authentication token was reset, then we need a new job with the latest token
-                BigQueryJob completedJob = await this.Client.GetJobAsync(jobReference);
-                return await completedJob.GetQueryResultsAsync();
-            };
-
-            BigQueryResults results = await RetryManager.ExecuteWithRetriesAsync(this, getJobResults, MaxRetryAttempts, RetryDelayMs);
-
-            TokenProtectedReadClientManger clientMgr = new TokenProtectedReadClientManger(this.Credential);
-            clientMgr.UpdateToken = () => Task.Run(() =>
-            {
-                this.bigQueryConnection.SetCredential();
-                clientMgr.UpdateCredential(this.Credential);
-            });
-
-            if (results?.TableReference == null)
-            {
-                // To get the results of all statements in a multi-statement query, enumerate the child jobs and call jobs.getQueryResults on each of them.
-                // Related public docs: https://cloud.google.com/bigquery/docs/multi-statement-queries#get_all_executed_statements
-                ListJobsOptions listJobsOptions = new ListJobsOptions();
-                listJobsOptions.ParentJobId = results?.JobReference.JobId;
-                PagedAsyncEnumerable<JobList, BigQueryJob> joblist = this.Client.ListJobsAsync(listJobsOptions);
-                BigQueryJob firstQueryJob = new BigQueryJob(this.Client, job.Resource);
-                await foreach (BigQueryJob childJob in joblist)
-                {
-                    var tempJob = await this.Client.GetJobAsync(childJob.Reference);
-                    var query = tempJob.Resource?.Configuration?.Query;
-                    if (query != null && query.DestinationTable != null && query.DestinationTable.ProjectId != null && query.DestinationTable.DatasetId != null && query.DestinationTable.TableId != null)
-                    {
-                        firstQueryJob = tempJob;
-                    }
-                }
-                results = await firstQueryJob.GetQueryResultsAsync();
-            }
-
-            if (results?.TableReference == null)
-            {
-                throw new AdbcException("There is no query statement");
-            }
-
-            string table = $"projects/{results.TableReference.ProjectId}/datasets/{results.TableReference.DatasetId}/tables/{results.TableReference.TableId}";
-
-            int maxStreamCount = 1;
-
-            if (this.Options?.TryGetValue(BigQueryParameters.MaxFetchConcurrency, out string? maxStreamCountString) == true)
+
+            if (Options?.TryGetValue(BigQueryParameters.MaxFetchConcurrency, out string? maxStreamCountString) == true)
             {
                 if (int.TryParse(maxStreamCountString, out int count))
                 {
@@ -296,58 +206,24 @@
 
         public override UpdateResult ExecuteUpdate()
         {
-            if (this.UpdateToken != null)
-            {
-                return ExecuteUpdateInternalAsync().GetAwaiter().GetResult();
-            }
-            else
-            {
-                return ExecuteUpdateInternal();
-            }
-        }
-
-        private UpdateResult ExecuteUpdateInternal()
+            return ExecuteUpdateInternalAsync().GetAwaiter().GetResult();
+        }
+
+        private async Task<UpdateResult> ExecuteUpdateInternalAsync()
         {
             QueryOptions options = ValidateOptions();
             GetQueryResultsOptions getQueryResultsOptions = new GetQueryResultsOptions();
 
-            if (this.Options?.TryGetValue(BigQueryParameters.GetQueryResultsOptionsTimeout, out string? timeoutSeconds) == true &&
+            if (Options?.TryGetValue(BigQueryParameters.GetQueryResultsOptionsTimeout, out string? timeoutSeconds) == true &&
                 int.TryParse(timeoutSeconds, out int seconds) &&
                 seconds >= 0)
             {
                 getQueryResultsOptions.Timeout = TimeSpan.FromSeconds(seconds);
             }
 
-            BigQueryResults result = this.Client.ExecuteQuery(
-                SqlQuery,
-                parameters: null,
-                queryOptions: options,
-                resultsOptions: getQueryResultsOptions);
-
-            long updatedRows = result.NumDmlAffectedRows == null ? -1L : result.NumDmlAffectedRows.Value;
-
-            return new UpdateResult(updatedRows);
-        }
-
-        private async Task<UpdateResult> ExecuteUpdateInternalAsync()
-        {
-            QueryOptions options = ValidateOptions();
-            GetQueryResultsOptions getQueryResultsOptions = new GetQueryResultsOptions();
-
-            if (this.Options?.TryGetValue(BigQueryParameters.GetQueryResultsOptionsTimeout, out string? timeoutSeconds) == true &&
-                int.TryParse(timeoutSeconds, out int seconds) &&
-                seconds >= 0)
-            {
-                getQueryResultsOptions.Timeout = TimeSpan.FromSeconds(seconds);
-            }
-
-            BigQueryResults result = await this.Client.ExecuteQueryAsync(
-                SqlQuery,
-                parameters: null,
-                queryOptions: options,
-                resultsOptions: getQueryResultsOptions);
-
-            long updatedRows = result.NumDmlAffectedRows == null ? -1L : result.NumDmlAffectedRows.Value;
+            Func<Task<BigQueryResults?>> func = () => Client.ExecuteQueryAsync(SqlQuery, null, options, getQueryResultsOptions);
+            BigQueryResults? result = await ExecuteWithRetriesAsync<BigQueryResults?>(func);
+            long updatedRows = result?.NumDmlAffectedRows.HasValue == true ? result.NumDmlAffectedRows.Value : -1L;
 
             return new UpdateResult(updatedRows);
         }
@@ -402,8 +278,8 @@
                     return GetType(field, new Decimal128Type(38, 9));
 
                 case "BIGNUMERIC" or "BIGDECIMAL":
-                    if (this.Options != null)
-                        return bool.Parse(this.Options[BigQueryParameters.LargeDecimalsAsString]) ? GetType(field, StringType.Default) : GetType(field, new Decimal256Type(76, 38));
+                    if (Options != null)
+                        return bool.Parse(Options[BigQueryParameters.LargeDecimalsAsString]) ? GetType(field, StringType.Default) : GetType(field, new Decimal256Type(76, 38));
                     else
                         return GetType(field, StringType.Default);
 
@@ -462,28 +338,25 @@
             }
         }
 
-        private QueryOptions ValidateOptions()
+        QueryOptions ValidateOptions()
         {
             QueryOptions options = new QueryOptions();
 
-            if (this.Client.ProjectId == BigQueryConstants.DetectProjectId)
+            if (Client.ProjectId == BigQueryConstants.DetectProjectId)
             {
                 // An error occurs when calling CreateQueryJob without the ID set,
                 // so use the first one that is found. This does not prevent from calling
                 // to other 'project IDs' (catalogs) with a query.
-                //PagedEnumerable<ProjectList, CloudProject>? projects = this.Client.ListProjects();
-
-                Func<Task<PagedEnumerable<ProjectList, CloudProject>?>> func = new(
-                    () =>
+                //PagedEnumerable<ProjectList, CloudProject>? projects = Client.ListProjects();
+
+                Func<Task<PagedEnumerable<ProjectList, CloudProject>?>> func = () =>
                     {
                         return Task.Run(
-                            () => { return this.Client?.ListProjects(); }
+                            () => { return Client?.ListProjects(); }
                          );
-                    }
-                );
-
-                PagedEnumerable<ProjectList, CloudProject>? projects =
-                    RetryManager.ExecuteWithRetriesAsync<PagedEnumerable<ProjectList, CloudProject>?>(this, func, MaxRetryAttempts, RetryDelayMs).Result;
+                    };
+
+                PagedEnumerable<ProjectList, CloudProject>? projects = ExecuteWithRetriesAsync<PagedEnumerable<ProjectList, CloudProject>?>(func).GetAwaiter().GetResult();
 
                 if (projects != null)
                 {
@@ -496,10 +369,10 @@
                 }
             }
 
-            if (this.Options == null || this.Options.Count == 0)
+            if (Options == null || Options.Count == 0)
                 return options;
 
-            foreach (KeyValuePair<string, string> keyValuePair in this.Options)
+            foreach (KeyValuePair<string, string> keyValuePair in Options)
             {
                 if (keyValuePair.Key == BigQueryParameters.AllowLargeResults)
                 {
@@ -545,6 +418,8 @@
 
         public bool TokenRequiresUpdate(Exception ex) => BigQueryUtils.TokenRequiresUpdate(ex);
 
+        async Task<T> ExecuteWithRetriesAsync<T>(Func<Task<T>> action) => await RetryManager.ExecuteWithRetriesAsync<T>(this, action, MaxRetryAttempts, RetryDelayMs);
+
         class MultiArrowReader : IArrowArrayStream
         {
             readonly Schema schema;
@@ -557,7 +432,7 @@
                 this.readers = readers.GetEnumerator();
             }
 
-            public Schema Schema { get { return schema; } }
+            public Schema Schema { get { return this.schema; } }
 
             public async ValueTask<RecordBatch?> ReadNextRecordBatchAsync(CancellationToken cancellationToken = default)
             {
