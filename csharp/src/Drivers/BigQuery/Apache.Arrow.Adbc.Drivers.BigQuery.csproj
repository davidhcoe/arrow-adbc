<<<<<<< HEAD
<Project Sdk="Microsoft.NET.Sdk">
  <PropertyGroup>
    <TargetFrameworks>netstandard2.0;net6.0</TargetFrameworks>
    <PackageReadmeFile>readme.md</PackageReadmeFile>
    <Nullable>enable</Nullable>
  </PropertyGroup>
  <ItemGroup>
    <PackageReference Include="System.Net.Http.WinHttpHandler" Version="7.0.0" Condition="'$(TargetFrameworkIdentifier)' == '.NETStandard'" />
    <PackageReference Include="Google.Cloud.BigQuery.Storage.V1" Version="3.6.0" />
    <PackageReference Include="Google.Cloud.BigQuery.V2" Version="3.2.0" />
    <PackageReference Include="System.Text.Json" Version="7.0.3" />
  </ItemGroup>
  <ItemGroup>
    <ProjectReference Include="..\..\Apache.Arrow.Adbc\Apache.Arrow.Adbc.csproj" />
  </ItemGroup>
  <ItemGroup>
    <Content Include="readme.md">
      <Pack>true</Pack>
      <PackagePath>\</PackagePath>
      <CopyToOutputDirectory>PreserveNewest</CopyToOutputDirectory>
    </Content>
  </ItemGroup>
</Project>
=======
<Project Sdk="Microsoft.NET.Sdk">
  <PropertyGroup>
    <TargetFrameworks>netstandard2.0;net6.0</TargetFrameworks>
    <PackageReadmeFile>readme.md</PackageReadmeFile>
  </PropertyGroup>
  <ItemGroup>
    <PackageReference Include="System.Net.Http.WinHttpHandler" Version="7.0.0" Condition="'$(TargetFrameworkIdentifier)' == '.NETStandard'" />
    <PackageReference Include="Google.Cloud.BigQuery.Storage.V1" Version="3.10.0" />
    <PackageReference Include="Google.Cloud.BigQuery.V2" Version="3.2.0" />
    <PackageReference Include="System.Text.Json" Version="7.0.3" />
  </ItemGroup>
  <ItemGroup>
    <ProjectReference Include="..\..\Apache.Arrow.Adbc\Apache.Arrow.Adbc.csproj" />
  </ItemGroup>
  <ItemGroup>
    <Content Include="readme.md">
      <Pack>true</Pack>
      <PackagePath>\</PackagePath>
      <CopyToOutputDirectory>PreserveNewest</CopyToOutputDirectory>
    </Content>
  </ItemGroup>
</Project>
>>>>>>> 7531ac1e
<|MERGE_RESOLUTION|>--- conflicted
+++ resolved
@@ -1,28 +1,3 @@
-<<<<<<< HEAD
-<Project Sdk="Microsoft.NET.Sdk">
-  <PropertyGroup>
-    <TargetFrameworks>netstandard2.0;net6.0</TargetFrameworks>
-    <PackageReadmeFile>readme.md</PackageReadmeFile>
-    <Nullable>enable</Nullable>
-  </PropertyGroup>
-  <ItemGroup>
-    <PackageReference Include="System.Net.Http.WinHttpHandler" Version="7.0.0" Condition="'$(TargetFrameworkIdentifier)' == '.NETStandard'" />
-    <PackageReference Include="Google.Cloud.BigQuery.Storage.V1" Version="3.6.0" />
-    <PackageReference Include="Google.Cloud.BigQuery.V2" Version="3.2.0" />
-    <PackageReference Include="System.Text.Json" Version="7.0.3" />
-  </ItemGroup>
-  <ItemGroup>
-    <ProjectReference Include="..\..\Apache.Arrow.Adbc\Apache.Arrow.Adbc.csproj" />
-  </ItemGroup>
-  <ItemGroup>
-    <Content Include="readme.md">
-      <Pack>true</Pack>
-      <PackagePath>\</PackagePath>
-      <CopyToOutputDirectory>PreserveNewest</CopyToOutputDirectory>
-    </Content>
-  </ItemGroup>
-</Project>
-=======
 <Project Sdk="Microsoft.NET.Sdk">
   <PropertyGroup>
     <TargetFrameworks>netstandard2.0;net6.0</TargetFrameworks>
@@ -44,5 +19,4 @@
       <CopyToOutputDirectory>PreserveNewest</CopyToOutputDirectory>
     </Content>
   </ItemGroup>
-</Project>
->>>>>>> 7531ac1e
+</Project>