--- conflicted
+++ resolved
@@ -107,543 +107,6 @@
             }
         }
 
-<<<<<<< HEAD
-        public override IArrowArrayStream GetObjects(GetObjectsDepth depth, string catalogPattern, string dbSchemaPattern, string tableNamePattern, List<string> tableTypes, string columnNamePattern)
-        {
-            Dictionary<string, Dictionary<string, Dictionary<string,  TableInfoPair>>> catalogMap = new Dictionary<string, Dictionary<string, Dictionary<string, TableInfoPair>>>();
-            if (depth == GetObjectsDepth.All || depth >= GetObjectsDepth.Catalogs)
-            {
-                TGetCatalogsReq getCatalogsReq = new TGetCatalogsReq(this.sessionHandle);
-                getCatalogsReq.GetDirectResults = sparkGetDirectResults;
-
-                TGetCatalogsResp getCatalogsResp = this.client.GetCatalogs(getCatalogsReq).Result;
-                if (getCatalogsResp.Status.StatusCode == TStatusCode.ERROR_STATUS)
-                {
-                    throw new Exception(getCatalogsResp.Status.ErrorMessage);
-                }
-
-                string catalogRegexp = PatternToRegEx(catalogPattern);
-                TRowSet resp = getCatalogsResp.DirectResults.ResultSet.Results;
-                IReadOnlyList<string> list = resp.Columns[0].StringVal.Values;
-                for (int i = 0; i < list.Count; i++)
-                {
-                    string col = list[i];
-                    string catalog = col;
-
-                    if (Regex.IsMatch(catalog, catalogRegexp, RegexOptions.IgnoreCase))
-                    {
-                        catalogMap.Add(catalog, new Dictionary<string, Dictionary<string, TableInfoPair>>());
-                    }
-                }
-            }
-
-            if (depth == GetObjectsDepth.All || depth >= GetObjectsDepth.DbSchemas)
-            {
-                TGetSchemasReq getSchemasReq = new TGetSchemasReq(this.sessionHandle);
-                getSchemasReq.CatalogName = catalogPattern;
-                getSchemasReq.SchemaName = dbSchemaPattern;
-                getSchemasReq.GetDirectResults = sparkGetDirectResults;
-
-                TGetSchemasResp getSchemasResp = this.client.GetSchemas(getSchemasReq).Result;
-                if (getSchemasResp.Status.StatusCode == TStatusCode.ERROR_STATUS)
-                {
-                    throw new Exception(getSchemasResp.Status.ErrorMessage);
-                }
-                TRowSet resp = getSchemasResp.DirectResults.ResultSet.Results;
-
-                IReadOnlyList<string> catalogList = resp.Columns[0].StringVal.Values;
-                IReadOnlyList<string> schemaList = resp.Columns[1].StringVal.Values;
-
-                for (int i = 0; i < catalogList.Count; i++)
-                {
-                    string catalog = catalogList[i];
-                    string schemaDb = schemaList[i];
-                    catalogMap.GetValueOrDefault(catalog).Add(schemaDb, new Dictionary<string, TableInfoPair>());
-                }
-            }
-
-            if (depth == GetObjectsDepth.All || depth >= GetObjectsDepth.Tables)
-            {
-                TGetTablesReq getTablesReq = new TGetTablesReq(this.sessionHandle);
-                getTablesReq.CatalogName = catalogPattern;
-                getTablesReq.SchemaName = dbSchemaPattern;
-                getTablesReq.TableName = tableNamePattern;
-                getTablesReq.GetDirectResults = sparkGetDirectResults;
-
-                TGetTablesResp getTablesResp = this.client.GetTables(getTablesReq).Result;
-                if (getTablesResp.Status.StatusCode == TStatusCode.ERROR_STATUS)
-                {
-                    throw new Exception(getTablesResp.Status.ErrorMessage);
-                }
-                TRowSet resp = getTablesResp.DirectResults.ResultSet.Results;
-
-                IReadOnlyList<string> catalogList = resp.Columns[0].StringVal.Values;
-                IReadOnlyList<string> schemaList = resp.Columns[1].StringVal.Values;
-                IReadOnlyList<string> tableList = resp.Columns[2].StringVal.Values;
-                IReadOnlyList<string> tableTypeList = resp.Columns[3].StringVal.Values;
-
-                for (int i = 0; i < catalogList.Count; i++)
-                {
-                    string catalog = catalogList[i];
-                    string schemaDb = schemaList[i];
-                    string tableName = tableList[i];
-                    string tableType = tableTypeList[i];
-                    TableInfoPair tableInfo = new TableInfoPair();
-                    tableInfo.Type = tableType;
-                    tableInfo.Columns = new List<string>();
-                    catalogMap.GetValueOrDefault(catalog).GetValueOrDefault(schemaDb).Add(tableName, tableInfo);
-                }
-            }
-
-            if (depth == GetObjectsDepth.All)
-            {
-                TGetColumnsReq columnsReq = new TGetColumnsReq(this.sessionHandle);
-                columnsReq.CatalogName = catalogPattern;
-                columnsReq.SchemaName = dbSchemaPattern;
-                columnsReq.TableName = tableNamePattern;
-                columnsReq.GetDirectResults = sparkGetDirectResults;
-
-                if (!string.IsNullOrEmpty(columnNamePattern))
-                    columnsReq.ColumnName = columnNamePattern;
-
-                var columnsResponse = this.client.GetColumns(columnsReq).Result;
-                if (columnsResponse.Status.StatusCode == TStatusCode.ERROR_STATUS)
-                {
-                    throw new Exception(columnsResponse.Status.ErrorMessage);
-                }
-
-                TRowSet resp = columnsResponse.DirectResults.ResultSet.Results;
-
-                IReadOnlyList<string> catalogList = resp.Columns[0].StringVal.Values;
-                IReadOnlyList<string> schemaList = resp.Columns[1].StringVal.Values;
-                IReadOnlyList<string> tableList = resp.Columns[2].StringVal.Values;
-                IReadOnlyList<string> columnList = resp.Columns[3].StringVal.Values;
-                IReadOnlyList<int> columnTypeList = (IReadOnlyList<int>)resp.Columns[4].I32Val.Values;
-
-                for (int i = 0; i < catalogList.Count; i++)
-                {
-                    string catalog = catalogList[i];
-                    string schemaDb = schemaList[i];
-                    string tableName = tableList[i];
-                    string column = columnList[i];
-                    int colType = columnTypeList[i];
-                    TableInfoPair tableInfo = catalogMap.GetValueOrDefault(catalog).GetValueOrDefault(schemaDb).GetValueOrDefault(tableName);
-                    tableInfo.Columns.Add(column);
-                    tableInfo.ColType.Add(colType);
-                }
-            }
-
-            StringArray.Builder catalogNameBuilder = new StringArray.Builder();
-            List<IArrowArray?> catalogDbSchemasValues = new List<IArrowArray?>();
-
-
-            foreach (KeyValuePair<string, Dictionary<string, Dictionary<string, TableInfoPair>>> catalogEntry in catalogMap)
-            {
-                catalogNameBuilder.Append(catalogEntry.Key);
-
-                if (depth == GetObjectsDepth.Catalogs)
-                {
-                    catalogDbSchemasValues.Add(null);
-                }
-                else
-                {
-                    catalogDbSchemasValues.Add(GetDbSchemas(
-                                depth, catalogEntry.Value));
-                }
-
-            }
-
-            List<IArrowArray> dataArrays = new List<IArrowArray>
-            {
-                catalogNameBuilder.Build(),
-                CreateNestedListArray(catalogDbSchemasValues, new StructType(StandardSchemas.DbSchemaSchema)),
-            };
-            return new SparkInfoArrowStream(StandardSchemas.GetObjectsSchema, dataArrays);
-        }
-
-        private StructArray GetDbSchemas(
-            GetObjectsDepth depth,
-            Dictionary<string, Dictionary<string, TableInfoPair>> schemaMap)
-        {
-            StringArray.Builder dbSchemaNameBuilder = new StringArray.Builder();
-            List<IArrowArray?> dbSchemaTablesValues = new List<IArrowArray?>();
-            ArrowBuffer.BitmapBuilder nullBitmapBuffer = new ArrowBuffer.BitmapBuilder();
-            int length = 0;
-
-            
-                foreach (KeyValuePair<string, Dictionary<string, TableInfoPair>> schemaEntry in schemaMap)
-                {
-                    
-                        dbSchemaNameBuilder.Append(schemaEntry.Key);
-                        length++;
-                        nullBitmapBuffer.Append(true);
-
-                        if (depth == GetObjectsDepth.DbSchemas)
-                        {
-                            dbSchemaTablesValues.Add(null);
-                        }
-                        else
-                        {
-                            dbSchemaTablesValues.Add(GetTableSchemas(
-                                depth, schemaEntry.Value));
-                        }
-                    
-                }
-            
-
-            List<IArrowArray> dataArrays = new List<IArrowArray>
-            {
-                dbSchemaNameBuilder.Build(),
-                CreateNestedListArray(dbSchemaTablesValues, new StructType(StandardSchemas.TableSchema)),
-            };
-
-            return new StructArray(
-                new StructType(StandardSchemas.DbSchemaSchema),
-                length,
-                dataArrays,
-                nullBitmapBuffer.Build());
-        }
-
-        private StructArray GetTableSchemas(
-            GetObjectsDepth depth,
-            Dictionary<string, TableInfoPair> tableMap)
-        {
-            StringArray.Builder tableNameBuilder = new StringArray.Builder();
-            StringArray.Builder tableTypeBuilder = new StringArray.Builder();
-            List<IArrowArray?> tableColumnsValues = new List<IArrowArray?>();
-            List<IArrowArray?> tableConstraintsValues = new List<IArrowArray?>();
-            ArrowBuffer.BitmapBuilder nullBitmapBuffer = new ArrowBuffer.BitmapBuilder();
-            int length = 0;
-
-            
-                foreach (KeyValuePair<string, TableInfoPair> tableEntry in tableMap)
-                {
-                    tableNameBuilder.Append(tableEntry.Key);
-                    tableTypeBuilder.Append(tableEntry.Value.Type);
-                    nullBitmapBuffer.Append(true);
-                    length++;
-
-                    
-                    tableConstraintsValues.Add(null);
-                    
-
-                    if (depth == GetObjectsDepth.Tables)
-                    {
-                        tableColumnsValues.Add(null);
-                    }
-                    else
-                    {
-                        tableColumnsValues.Add(GetColumnSchema(tableEntry.Value.Columns, tableEntry.Value.ColType));
-                    }
-                }
-           
-
-            List<IArrowArray> dataArrays = new List<IArrowArray>
-            {
-                tableNameBuilder.Build(),
-                tableTypeBuilder.Build(),
-                CreateNestedListArray(tableColumnsValues, new StructType(StandardSchemas.ColumnSchema)),
-                CreateNestedListArray(tableConstraintsValues, new StructType(StandardSchemas.ConstraintSchema))
-            };
-
-            return new StructArray(
-                new StructType(StandardSchemas.TableSchema),
-                length,
-                dataArrays,
-                nullBitmapBuffer.Build());
-        }
-
-        private StructArray GetColumnSchema(
-            List<string> columns, List<int> colTypes)
-        {
-            StringArray.Builder columnNameBuilder = new StringArray.Builder();
-            Int32Array.Builder ordinalPositionBuilder = new Int32Array.Builder();
-            StringArray.Builder remarksBuilder = new StringArray.Builder();
-            Int16Array.Builder xdbcDataTypeBuilder = new Int16Array.Builder();
-            StringArray.Builder xdbcTypeNameBuilder = new StringArray.Builder();
-            Int32Array.Builder xdbcColumnSizeBuilder = new Int32Array.Builder();
-            Int16Array.Builder xdbcDecimalDigitsBuilder = new Int16Array.Builder();
-            Int16Array.Builder xdbcNumPrecRadixBuilder = new Int16Array.Builder();
-            Int16Array.Builder xdbcNullableBuilder = new Int16Array.Builder();
-            StringArray.Builder xdbcColumnDefBuilder = new StringArray.Builder();
-            Int16Array.Builder xdbcSqlDataTypeBuilder = new Int16Array.Builder();
-            Int16Array.Builder xdbcDatetimeSubBuilder = new Int16Array.Builder();
-            Int32Array.Builder xdbcCharOctetLengthBuilder = new Int32Array.Builder();
-            StringArray.Builder xdbcIsNullableBuilder = new StringArray.Builder();
-            StringArray.Builder xdbcScopeCatalogBuilder = new StringArray.Builder();
-            StringArray.Builder xdbcScopeSchemaBuilder = new StringArray.Builder();
-            StringArray.Builder xdbcScopeTableBuilder = new StringArray.Builder();
-            BooleanArray.Builder xdbcIsAutoincrementBuilder = new BooleanArray.Builder();
-            BooleanArray.Builder xdbcIsGeneratedcolumnBuilder = new BooleanArray.Builder();
-            ArrowBuffer.BitmapBuilder nullBitmapBuffer = new ArrowBuffer.BitmapBuilder();
-            int length = 0;
-
-                
-                for (int i = 0; i < columns.Count; i++)
-                {
-                columnNameBuilder.Append(columns[i]);
-                ordinalPositionBuilder.Append((int)colTypes[i]);
-                    remarksBuilder.Append("");
-
-                    
-                    
-                        xdbcColumnSizeBuilder.AppendNull();
-                        xdbcDecimalDigitsBuilder.AppendNull();
-                    
-
-                    xdbcDataTypeBuilder.AppendNull();
-                    xdbcTypeNameBuilder.Append(dataType);
-                    xdbcNumPrecRadixBuilder.AppendNull();
-                    xdbcNullableBuilder.AppendNull();
-                    xdbcColumnDefBuilder.AppendNull();
-                    xdbcSqlDataTypeBuilder.Append((short)colTypes[i]);
-                    xdbcDatetimeSubBuilder.AppendNull();
-                    xdbcCharOctetLengthBuilder.AppendNull();
-                    xdbcIsNullableBuilder.Append("true");
-                    xdbcScopeCatalogBuilder.AppendNull();
-                    xdbcScopeSchemaBuilder.AppendNull();
-                    xdbcScopeTableBuilder.AppendNull();
-                    xdbcIsAutoincrementBuilder.AppendNull();
-                    xdbcIsGeneratedcolumnBuilder.Append(true);
-                    nullBitmapBuffer.Append(true);
-                    length++;
-                }
-            
-            List<IArrowArray> dataArrays = new List<IArrowArray>
-            {
-                columnNameBuilder.Build(),
-                ordinalPositionBuilder.Build(),
-                remarksBuilder.Build(),
-                xdbcDataTypeBuilder.Build(),
-                xdbcTypeNameBuilder.Build(),
-                xdbcColumnSizeBuilder.Build(),
-                xdbcDecimalDigitsBuilder.Build(),
-                xdbcNumPrecRadixBuilder.Build(),
-                xdbcNullableBuilder.Build(),
-                xdbcColumnDefBuilder.Build(),
-                xdbcSqlDataTypeBuilder.Build(),
-                xdbcDatetimeSubBuilder.Build(),
-                xdbcCharOctetLengthBuilder.Build(),
-                xdbcIsNullableBuilder.Build(),
-                xdbcScopeCatalogBuilder.Build(),
-                xdbcScopeSchemaBuilder.Build(),
-                xdbcScopeTableBuilder.Build(),
-                xdbcIsAutoincrementBuilder.Build(),
-                xdbcIsGeneratedcolumnBuilder.Build()
-            };
-
-            return new StructArray(
-                new StructType(StandardSchemas.ColumnSchema),
-                length,
-                dataArrays,
-                nullBitmapBuffer.Build());
-        }
-
-        private ListArray CreateNestedListArray(List<IArrowArray?> arrayList, IArrowType dataType)
-        {
-            ArrowBuffer.Builder<int> valueOffsetsBufferBuilder = new ArrowBuffer.Builder<int>();
-            ArrowBuffer.BitmapBuilder validityBufferBuilder = new ArrowBuffer.BitmapBuilder();
-            List<ArrayData> arrayDataList = new List<ArrayData>(arrayList.Count);
-            int length = 0;
-            int nullCount = 0;
-
-            foreach (IArrowArray? array in arrayList)
-            {
-                if (array == null)
-                {
-                    valueOffsetsBufferBuilder.Append(length);
-                    validityBufferBuilder.Append(false);
-                    nullCount++;
-                }
-                else
-                {
-                    valueOffsetsBufferBuilder.Append(length);
-                    validityBufferBuilder.Append(true);
-                    arrayDataList.Add(array.Data);
-                    length += array.Length;
-                }
-            }
-
-            ArrowBuffer validityBuffer = nullCount > 0
-                ? validityBufferBuilder.Build() : ArrowBuffer.Empty;
-
-            ArrayData? data = ArrayDataConcatenator.Concatenate(arrayDataList);
-
-            if (data == null)
-            {
-                EmptyArrayCreationVisitor visitor = new EmptyArrayCreationVisitor();
-                dataType.Accept(visitor);
-                data = visitor.Result;
-            }
-
-            IArrowArray value = ArrowArrayFactory.BuildArray(data);
-
-            valueOffsetsBufferBuilder.Append(length);
-
-            return new ListArray(new ListType(dataType), arrayList.Count,
-                    valueOffsetsBufferBuilder.Build(), value,
-                    validityBuffer, nullCount, 0);
-        }
-
-        private class EmptyArrayCreationVisitor :
-            IArrowTypeVisitor<BooleanType>,
-            IArrowTypeVisitor<FixedWidthType>,
-            IArrowTypeVisitor<BinaryType>,
-            IArrowTypeVisitor<StringType>,
-            IArrowTypeVisitor<ListType>,
-            IArrowTypeVisitor<FixedSizeListType>,
-            IArrowTypeVisitor<StructType>,
-            IArrowTypeVisitor<MapType>
-        {
-            public ArrayData? Result { get; private set; }
-
-            public void Visit(BooleanType type)
-            {
-                Result = new BooleanArray.Builder().Build().Data;
-            }
-
-            public void Visit(FixedWidthType type)
-            {
-                Result = new ArrayData(type, 0, 0, 0, new[] { ArrowBuffer.Empty, ArrowBuffer.Empty });
-            }
-
-            public void Visit(BinaryType type)
-            {
-                Result = new BinaryArray.Builder().Build().Data;
-            }
-
-            public void Visit(StringType type)
-            {
-                Result = new StringArray.Builder().Build().Data;
-            }
-
-            public void Visit(ListType type)
-            {
-                type.ValueDataType.Accept(this);
-                ArrayData? child = Result;
-
-                Result = new ArrayData(type, 0, 0, 0, new[] { ArrowBuffer.Empty, MakeInt0Buffer() }, new[] { child });
-            }
-
-            public void Visit(FixedSizeListType type)
-            {
-                type.ValueDataType.Accept(this);
-                ArrayData? child = Result;
-
-                Result = new ArrayData(type, 0, 0, 0, new[] { ArrowBuffer.Empty }, new[] { child });
-            }
-
-            public void Visit(StructType type)
-            {
-                ArrayData?[] children = new ArrayData[type.Fields.Count];
-                for (int i = 0; i < type.Fields.Count; i++)
-                {
-                    type.Fields[i].DataType.Accept(this);
-                    children[i] = Result;
-                }
-
-                Result = new ArrayData(type, 0, 0, 0, new[] { ArrowBuffer.Empty }, children);
-            }
-
-            public void Visit(MapType type)
-            {
-                Result = new MapArray.Builder(type).Build().Data;
-            }
-
-            public void Visit(IArrowType type)
-            {
-                throw new NotImplementedException($"EmptyArrayCreationVisitor for {type.Name} is not supported yet.");
-            }
-
-            private static ArrowBuffer MakeInt0Buffer()
-            {
-                ArrowBuffer.Builder<int> builder = new ArrowBuffer.Builder<int>();
-                builder.Append(0);
-                return builder.Build();
-            }
-        }
-
-        private string PatternToRegEx(string pattern)
-        {
-            if (pattern == null)
-                return ".*";
-
-            StringBuilder builder = new StringBuilder("(?i)^");
-            string convertedPattern = pattern.Replace("_", ".").Replace("%", ".*");
-            builder.Append(convertedPattern);
-            builder.Append("$");
-
-            return builder.ToString();
-        }
-
         public override Schema GetTableSchema(string catalog, string dbSchema, string tableName) => throw new NotImplementedException();
-
-    }
-
-    public struct TableInfoPair
-    {
-        public string Type { get; set; }
-
-        public List<string> Columns { get; set; }
-
-        public List<int> ColType { get; set; }
-    }
-
-    internal class SparkInfoArrowStream : IArrowArrayStream
-    {
-        private Schema schema;
-        private RecordBatch? batch;
-
-        public SparkInfoArrowStream(Schema schema, List<IArrowArray> data)
-        {
-            this.schema = schema;
-            this.batch = new RecordBatch(schema, data, data[0].Length);
-        }
-
-        public Schema Schema { get { return this.schema; } }
-
-        public ValueTask<RecordBatch?> ReadNextRecordBatchAsync(CancellationToken cancellationToken = default)
-        {
-            RecordBatch? batch = this.batch;
-            this.batch = null;
-            return new ValueTask<RecordBatch?>(batch);
-        }
-
-        public void Dispose()
-        {
-            this.batch?.Dispose();
-            this.batch = null;
-        }
-=======
-        public override Schema GetTableSchema(string catalog, string dbSchema, string tableName)
-        {
-            TGetColumnsReq getColumnsReq = new TGetColumnsReq(this.sessionHandle);
-            getColumnsReq.CatalogName = catalog;
-            getColumnsReq.SchemaName = dbSchema;
-            getColumnsReq.TableName = tableName;
-            getColumnsReq.GetDirectResults = new TSparkGetDirectResults();
-
-            var columnsResponse = this.client.GetColumns(getColumnsReq).Result;
-            if (columnsResponse.Status.StatusCode == TStatusCode.ERROR_STATUS)
-            {
-                throw new Exception(columnsResponse.Status.ErrorMessage);
-            }
-
-            var result = columnsResponse.DirectResults;
-            var resultSchema = result.ResultSetMetadata.ArrowSchema;
-            var columns = result.ResultSet.Results.Columns;
-            var rowCount = columns[4].StringVal.Values.Length;
-
-            Field[] fields = new Field[rowCount];
-            for (int i = 0; i < rowCount; i++)
-            {
-                fields[i] = new Field(columns[4].StringVal.Values.GetString(i),
-                    SchemaParser.GetArrowType((TTypeId) columns[5].I32Val.Values.GetValue(i)),
-                    nullable: true /* ??? */);
-            }
-            return new Schema(fields, null);
-        }
-
->>>>>>> 964d2799
     }
 }