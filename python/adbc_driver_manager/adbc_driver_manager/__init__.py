<<<<<<< HEAD
# Licensed to the Apache Software Foundation (ASF) under one
# or more contributor license agreements.  See the NOTICE file
# distributed with this work for additional information
# regarding copyright ownership.  The ASF licenses this file
# to you under the Apache License, Version 2.0 (the
# "License"); you may not use this file except in compliance
# with the License.  You may obtain a copy of the License at
#
#   http://www.apache.org/licenses/LICENSE-2.0
#
# Unless required by applicable law or agreed to in writing,
# software distributed under the License is distributed on an
# "AS IS" BASIS, WITHOUT WARRANTIES OR CONDITIONS OF ANY
# KIND, either express or implied.  See the License for the
# specific language governing permissions and limitations
# under the License.

"""Low-level ADBC bindings for Python.

The root module provides a fairly direct, 1:1 mapping to the C API
definitions in Python.  For a higher-level interface, use
:mod:`adbc_driver_manager.dbapi`.  (This requires PyArrow.)
"""

import enum

from ._lib import (
    INGEST_OPTION_MODE,
    INGEST_OPTION_MODE_APPEND,
    INGEST_OPTION_MODE_CREATE,
    INGEST_OPTION_TARGET_TABLE,
    AdbcConnection,
    AdbcDatabase,
    AdbcInfoCode,
    AdbcStatement,
    AdbcStatusCode,
    ArrowArrayHandle,
    ArrowArrayStreamHandle,
    ArrowSchemaHandle,
    DatabaseError,
    DataError,
    Error,
    GetObjectsDepth,
    IntegrityError,
    InterfaceError,
    InternalError,
    NotSupportedError,
    OperationalError,
    ProgrammingError,
    Warning,
)
from ._version import __version__  # noqa:F401

__all__ = [
    "INGEST_OPTION_MODE",
    "INGEST_OPTION_MODE_APPEND",
    "INGEST_OPTION_MODE_CREATE",
    "INGEST_OPTION_TARGET_TABLE",
    "AdbcConnection",
    "AdbcDatabase",
    "AdbcInfoCode",
    "AdbcStatement",
    "AdbcStatusCode",
    "ArrowArrayHandle",
    "ArrowArrayStreamHandle",
    "ArrowSchemaHandle",
    "ConnectionOptions",
    "DatabaseError",
    "DatabaseOptions",
    "DataError",
    "Error",
    "GetObjectsDepth",
    "IntegrityError",
    "InterfaceError",
    "InternalError",
    "NotSupportedError",
    "OperationalError",
    "ProgrammingError",
    "StatementOptions",
    "Warning",
]


class DatabaseOptions(enum.Enum):
    """
    Database options that are standardized between drivers.

    Not all drivers support all options.
    """

    #: Set the password to use for username-password authentication.
    PASSWORD = "password"
    #: The URI to connect to.
    URI = "uri"
    #: Set the username to use for username-password authentication.
    USERNAME = "username"


class ConnectionOptions(enum.Enum):
    """Connection options that are standardized between drivers.

    Not all drivers support all options.
    """

    #: Get/set the current catalog.
    CURRENT_CATALOG = "adbc.connection.catalog"
    #: Get/set the current schema.
    CURRENT_DB_SCHEMA = "adbc.connection.db_schema"
    #: Set the transaction isolation level.
    ISOLATION_LEVEL = "adbc.connection.transaction.isolation_level"


class StatementOptions(enum.Enum):
    """Statement options that are standardized between drivers.

    Not all drivers support all options.
    """

    #: Enable incremental execution on ExecutePartitions.
    INCREMENTAL = "adbc.statement.exec.incremental"
    #: For bulk ingestion, whether to create or append to the table.
    INGEST_MODE = INGEST_OPTION_MODE
    #: For bulk ingestion, the table to ingest into.
    INGEST_TARGET_TABLE = INGEST_OPTION_TARGET_TABLE
    #: Get progress of a query.
    PROGRESS = "adbc.statement.exec.progress"
=======
# Licensed to the Apache Software Foundation (ASF) under one
# or more contributor license agreements.  See the NOTICE file
# distributed with this work for additional information
# regarding copyright ownership.  The ASF licenses this file
# to you under the Apache License, Version 2.0 (the
# "License"); you may not use this file except in compliance
# with the License.  You may obtain a copy of the License at
#
#   http://www.apache.org/licenses/LICENSE-2.0
#
# Unless required by applicable law or agreed to in writing,
# software distributed under the License is distributed on an
# "AS IS" BASIS, WITHOUT WARRANTIES OR CONDITIONS OF ANY
# KIND, either express or implied.  See the License for the
# specific language governing permissions and limitations
# under the License.

"""Low-level ADBC bindings for Python.

The root module provides a fairly direct, 1:1 mapping to the C API
definitions in Python.  For a higher-level interface, use
:mod:`adbc_driver_manager.dbapi`.  (This requires PyArrow.)
"""

import enum

from ._lib import (
    INGEST_OPTION_MODE,
    INGEST_OPTION_MODE_APPEND,
    INGEST_OPTION_MODE_CREATE,
    INGEST_OPTION_TARGET_TABLE,
    AdbcConnection,
    AdbcDatabase,
    AdbcInfoCode,
    AdbcStatement,
    AdbcStatusCode,
    ArrowArrayHandle,
    ArrowArrayStreamHandle,
    ArrowSchemaHandle,
    DatabaseError,
    DataError,
    Error,
    GetObjectsDepth,
    IntegrityError,
    InterfaceError,
    InternalError,
    NotSupportedError,
    OperationalError,
    ProgrammingError,
    Warning,
)
from ._version import __version__  # noqa:F401

__all__ = [
    "INGEST_OPTION_MODE",
    "INGEST_OPTION_MODE_APPEND",
    "INGEST_OPTION_MODE_CREATE",
    "INGEST_OPTION_TARGET_TABLE",
    "AdbcConnection",
    "AdbcDatabase",
    "AdbcInfoCode",
    "AdbcStatement",
    "AdbcStatusCode",
    "ArrowArrayHandle",
    "ArrowArrayStreamHandle",
    "ArrowSchemaHandle",
    "ConnectionOptions",
    "DatabaseError",
    "DatabaseOptions",
    "DataError",
    "Error",
    "GetObjectsDepth",
    "IntegrityError",
    "InterfaceError",
    "InternalError",
    "NotSupportedError",
    "OperationalError",
    "ProgrammingError",
    "StatementOptions",
    "Warning",
]


class DatabaseOptions(enum.Enum):
    """
    Database options that are standardized between drivers.

    Not all drivers support all options.
    """

    #: Set the password to use for username-password authentication.
    PASSWORD = "password"
    #: The URI to connect to.
    URI = "uri"
    #: Set the username to use for username-password authentication.
    USERNAME = "username"


class ConnectionOptions(enum.Enum):
    """Connection options that are standardized between drivers.

    Not all drivers support all options.
    """

    #: Get/set the current catalog.
    CURRENT_CATALOG = "adbc.connection.catalog"
    #: Get/set the current schema.
    CURRENT_DB_SCHEMA = "adbc.connection.db_schema"
    #: Set the transaction isolation level.
    ISOLATION_LEVEL = "adbc.connection.transaction.isolation_level"


class StatementOptions(enum.Enum):
    """Statement options that are standardized between drivers.

    Not all drivers support all options.
    """

    #: Enable incremental execution on ExecutePartitions.
    INCREMENTAL = "adbc.statement.exec.incremental"
    #: For bulk ingestion, whether to create or append to the table.
    INGEST_MODE = INGEST_OPTION_MODE
    #: For bulk ingestion, the table to ingest into.
    INGEST_TARGET_TABLE = INGEST_OPTION_TARGET_TABLE
    #: For bulk ingestion, the catalog to create/locate the table in.
    #: **This API is EXPERIMENTAL.**
    INGEST_TARGET_CATALOG = "adbc.ingest.target_catalog"
    #: For bulk ingestion, the schema to create/locate the table in.
    #: **This API is EXPERIMENTAL.**
    INGEST_TARGET_DB_SCHEMA = "adbc.ingest.target_db_schema"
    #: For bulk ingestion, use a temporary table.
    #: **This API is EXPERIMENTAL.**
    INGEST_TEMPORARY = "adbc.ingest.temporary"
    #: Get progress of a query.
    PROGRESS = "adbc.statement.exec.progress"
>>>>>>> 0dc27a87
<|MERGE_RESOLUTION|>--- conflicted
+++ resolved
@@ -1,131 +1,3 @@
-<<<<<<< HEAD
-# Licensed to the Apache Software Foundation (ASF) under one
-# or more contributor license agreements.  See the NOTICE file
-# distributed with this work for additional information
-# regarding copyright ownership.  The ASF licenses this file
-# to you under the Apache License, Version 2.0 (the
-# "License"); you may not use this file except in compliance
-# with the License.  You may obtain a copy of the License at
-#
-#   http://www.apache.org/licenses/LICENSE-2.0
-#
-# Unless required by applicable law or agreed to in writing,
-# software distributed under the License is distributed on an
-# "AS IS" BASIS, WITHOUT WARRANTIES OR CONDITIONS OF ANY
-# KIND, either express or implied.  See the License for the
-# specific language governing permissions and limitations
-# under the License.
-
-"""Low-level ADBC bindings for Python.
-
-The root module provides a fairly direct, 1:1 mapping to the C API
-definitions in Python.  For a higher-level interface, use
-:mod:`adbc_driver_manager.dbapi`.  (This requires PyArrow.)
-"""
-
-import enum
-
-from ._lib import (
-    INGEST_OPTION_MODE,
-    INGEST_OPTION_MODE_APPEND,
-    INGEST_OPTION_MODE_CREATE,
-    INGEST_OPTION_TARGET_TABLE,
-    AdbcConnection,
-    AdbcDatabase,
-    AdbcInfoCode,
-    AdbcStatement,
-    AdbcStatusCode,
-    ArrowArrayHandle,
-    ArrowArrayStreamHandle,
-    ArrowSchemaHandle,
-    DatabaseError,
-    DataError,
-    Error,
-    GetObjectsDepth,
-    IntegrityError,
-    InterfaceError,
-    InternalError,
-    NotSupportedError,
-    OperationalError,
-    ProgrammingError,
-    Warning,
-)
-from ._version import __version__  # noqa:F401
-
-__all__ = [
-    "INGEST_OPTION_MODE",
-    "INGEST_OPTION_MODE_APPEND",
-    "INGEST_OPTION_MODE_CREATE",
-    "INGEST_OPTION_TARGET_TABLE",
-    "AdbcConnection",
-    "AdbcDatabase",
-    "AdbcInfoCode",
-    "AdbcStatement",
-    "AdbcStatusCode",
-    "ArrowArrayHandle",
-    "ArrowArrayStreamHandle",
-    "ArrowSchemaHandle",
-    "ConnectionOptions",
-    "DatabaseError",
-    "DatabaseOptions",
-    "DataError",
-    "Error",
-    "GetObjectsDepth",
-    "IntegrityError",
-    "InterfaceError",
-    "InternalError",
-    "NotSupportedError",
-    "OperationalError",
-    "ProgrammingError",
-    "StatementOptions",
-    "Warning",
-]
-
-
-class DatabaseOptions(enum.Enum):
-    """
-    Database options that are standardized between drivers.
-
-    Not all drivers support all options.
-    """
-
-    #: Set the password to use for username-password authentication.
-    PASSWORD = "password"
-    #: The URI to connect to.
-    URI = "uri"
-    #: Set the username to use for username-password authentication.
-    USERNAME = "username"
-
-
-class ConnectionOptions(enum.Enum):
-    """Connection options that are standardized between drivers.
-
-    Not all drivers support all options.
-    """
-
-    #: Get/set the current catalog.
-    CURRENT_CATALOG = "adbc.connection.catalog"
-    #: Get/set the current schema.
-    CURRENT_DB_SCHEMA = "adbc.connection.db_schema"
-    #: Set the transaction isolation level.
-    ISOLATION_LEVEL = "adbc.connection.transaction.isolation_level"
-
-
-class StatementOptions(enum.Enum):
-    """Statement options that are standardized between drivers.
-
-    Not all drivers support all options.
-    """
-
-    #: Enable incremental execution on ExecutePartitions.
-    INCREMENTAL = "adbc.statement.exec.incremental"
-    #: For bulk ingestion, whether to create or append to the table.
-    INGEST_MODE = INGEST_OPTION_MODE
-    #: For bulk ingestion, the table to ingest into.
-    INGEST_TARGET_TABLE = INGEST_OPTION_TARGET_TABLE
-    #: Get progress of a query.
-    PROGRESS = "adbc.statement.exec.progress"
-=======
 # Licensed to the Apache Software Foundation (ASF) under one
 # or more contributor license agreements.  See the NOTICE file
 # distributed with this work for additional information
@@ -260,5 +132,4 @@
     #: **This API is EXPERIMENTAL.**
     INGEST_TEMPORARY = "adbc.ingest.temporary"
     #: Get progress of a query.
-    PROGRESS = "adbc.statement.exec.progress"
->>>>>>> 0dc27a87
+    PROGRESS = "adbc.statement.exec.progress"