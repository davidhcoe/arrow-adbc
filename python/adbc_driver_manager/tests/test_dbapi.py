<<<<<<< HEAD
# Licensed to the Apache Software Foundation (ASF) under one
# or more contributor license agreements.  See the NOTICE file
# distributed with this work for additional information
# regarding copyright ownership.  The ASF licenses this file
# to you under the Apache License, Version 2.0 (the
# "License"); you may not use this file except in compliance
# with the License.  You may obtain a copy of the License at
#
#   http://www.apache.org/licenses/LICENSE-2.0
#
# Unless required by applicable law or agreed to in writing,
# software distributed under the License is distributed on an
# "AS IS" BASIS, WITHOUT WARRANTIES OR CONDITIONS OF ANY
# KIND, either express or implied.  See the License for the
# specific language governing permissions and limitations
# under the License.

import pandas
import pyarrow
import pytest
from pandas.testing import assert_frame_equal

from adbc_driver_manager import dbapi


@pytest.fixture
def sqlite():
    """Dynamically load the SQLite driver."""
    with dbapi.connect(driver="adbc_driver_sqlite") as conn:
        yield conn


def test_type_objects():
    assert dbapi.NUMBER == pyarrow.int64()
    assert pyarrow.int64() == dbapi.NUMBER

    assert dbapi.STRING == pyarrow.string()
    assert pyarrow.string() == dbapi.STRING

    assert dbapi.STRING != dbapi.NUMBER
    assert dbapi.NUMBER != dbapi.DATETIME
    assert dbapi.NUMBER == dbapi.ROWID


@pytest.mark.sqlite
def test_attrs(sqlite):
    assert sqlite.Warning == dbapi.Warning
    assert sqlite.Error == dbapi.Error
    assert sqlite.InterfaceError == dbapi.InterfaceError
    assert sqlite.DatabaseError == dbapi.DatabaseError
    assert sqlite.DataError == dbapi.DataError
    assert sqlite.OperationalError == dbapi.OperationalError
    assert sqlite.IntegrityError == dbapi.IntegrityError
    assert sqlite.InternalError == dbapi.InternalError
    assert sqlite.ProgrammingError == dbapi.ProgrammingError
    assert sqlite.NotSupportedError == dbapi.NotSupportedError

    with sqlite.cursor() as cur:
        assert cur.arraysize == 1
        assert cur.connection is sqlite
        assert cur.description is None
        assert cur.rowcount == -1


@pytest.mark.sqlite
def test_info(sqlite):
    info = sqlite.adbc_get_info()
    assert set(info.keys()) == {
        "driver_arrow_version",
        "driver_name",
        "driver_version",
        "vendor_name",
        "vendor_version",
    }
    assert info["driver_name"] == "ADBC SQLite Driver"
    assert info["vendor_name"] == "SQLite"


@pytest.mark.sqlite
def test_get_underlying(sqlite):
    assert sqlite.adbc_database
    assert sqlite.adbc_connection
    with sqlite.cursor() as cur:
        assert cur.adbc_statement


@pytest.mark.sqlite
def test_clone(sqlite):
    with sqlite.adbc_clone() as sqlite2:
        with sqlite2.cursor() as cur:
            cur.execute("CREATE TABLE temporary (ints)")
            cur.execute("INSERT INTO temporary VALUES (1)")
        sqlite2.commit()

    with sqlite.cursor() as cur:
        cur.execute("SELECT * FROM temporary")
        assert cur.fetchone() == (1,)


@pytest.mark.sqlite
def test_get_objects(sqlite):
    with sqlite.cursor() as cur:
        cur.execute("CREATE TABLE temporary (ints)")
        cur.execute("INSERT INTO temporary VALUES (1)")
    metadata = (
        sqlite.adbc_get_objects(table_name_filter="temporary").read_all().to_pylist()
    )
    assert len(metadata) == 1
    assert metadata[0]["catalog_name"] == "main"
    schemas = metadata[0]["catalog_db_schemas"]
    assert len(schemas) == 1
    assert schemas[0]["db_schema_name"] is None
    tables = schemas[0]["db_schema_tables"]
    assert len(tables) == 1
    assert tables[0]["table_name"] == "temporary"
    assert tables[0]["table_type"] == "table"
    assert tables[0]["table_columns"][0]["column_name"] == "ints"
    assert tables[0]["table_columns"][0]["ordinal_position"] == 1
    assert tables[0]["table_constraints"] == []


@pytest.mark.sqlite
def test_get_table_schema(sqlite):
    with sqlite.cursor() as cur:
        cur.execute("CREATE TABLE temporary (ints)")
        cur.execute("INSERT INTO temporary VALUES (1)")
    assert sqlite.adbc_get_table_schema("temporary") == pyarrow.schema(
        [("ints", pyarrow.int64())]
    )


@pytest.mark.sqlite
def test_get_table_types(sqlite):
    assert sqlite.adbc_get_table_types() == ["table", "view"]


@pytest.mark.parametrize(
    "data",
    [
        lambda: pyarrow.record_batch([[1, 2], ["foo", ""]], names=["ints", "strs"]),
        lambda: pyarrow.table([[1, 2], ["foo", ""]], names=["ints", "strs"]),
        lambda: pyarrow.table(
            [[1, 2], ["foo", ""]], names=["ints", "strs"]
        ).to_reader(),
    ],
)
@pytest.mark.sqlite
def test_ingest(data, sqlite):
    with sqlite.cursor() as cur:
        cur.adbc_ingest("bulk_ingest", data())

        with pytest.raises(dbapi.Error):
            cur.adbc_ingest("bulk_ingest", data())

        cur.adbc_ingest("bulk_ingest", data(), mode="append")

        with pytest.raises(dbapi.Error):
            cur.adbc_ingest("nonexistent", data(), mode="append")

        with pytest.raises(ValueError):
            cur.adbc_ingest("bulk_ingest", data(), mode="invalid")

    with sqlite.cursor() as cur:
        cur.execute("SELECT * FROM bulk_ingest")
        assert cur.fetchone() == (1, "foo")
        assert cur.fetchone() == (2, "")
        assert cur.fetchone() == (1, "foo")
        assert cur.fetchone() == (2, "")


@pytest.mark.sqlite
def test_partitions(sqlite):
    with pytest.raises(dbapi.NotSupportedError):
        with sqlite.cursor() as cur:
            cur.adbc_execute_partitions("SELECT 1")


@pytest.mark.sqlite
def test_query_fetch_py(sqlite):
    with sqlite.cursor() as cur:
        cur.execute('SELECT 1, "foo", 2.0')
        assert cur.description == [
            ("1", dbapi.NUMBER, None, None, None, None, None),
            ('"foo"', dbapi.STRING, None, None, None, None, None),
            ("2.0", dbapi.NUMBER, None, None, None, None, None),
        ]
        assert cur.rownumber == 0
        assert cur.fetchone() == (1, "foo", 2.0)
        assert cur.rownumber == 1
        assert cur.fetchone() is None

        cur.execute('SELECT 1, "foo", 2.0')
        assert cur.fetchmany() == [(1, "foo", 2.0)]
        assert cur.fetchmany() == []

        cur.execute('SELECT 1, "foo", 2.0')
        assert cur.fetchall() == [(1, "foo", 2.0)]
        assert cur.fetchall() == []

        cur.execute('SELECT 1, "foo", 2.0')
        assert list(cur) == [(1, "foo", 2.0)]


@pytest.mark.sqlite
def test_query_fetch_arrow(sqlite):
    with sqlite.cursor() as cur:
        cur.execute('SELECT 1, "foo", 2.0')
        assert cur.fetch_arrow_table() == pyarrow.table(
            {
                "1": [1],
                '"foo"': ["foo"],
                "2.0": [2.0],
            }
        )


@pytest.mark.sqlite
def test_query_fetch_df(sqlite):
    with sqlite.cursor() as cur:
        cur.execute('SELECT 1, "foo", 2.0')
        assert_frame_equal(
            cur.fetch_df(),
            pandas.DataFrame(
                {
                    "1": [1],
                    '"foo"': ["foo"],
                    "2.0": [2.0],
                }
            ),
        )


@pytest.mark.sqlite
@pytest.mark.parametrize(
    "parameters",
    [
        (1.0, 2),
        pyarrow.record_batch([[1.0], [2]], names=["float", "int"]),
        pyarrow.table([[1.0], [2]], names=["float", "int"]),
    ],
)
def test_execute_parameters(sqlite, parameters):
    with sqlite.cursor() as cur:
        cur.execute("SELECT ? + 1, ?", parameters)
        assert cur.fetchall() == [(2.0, 2)]


@pytest.mark.sqlite
@pytest.mark.parametrize(
    "parameters",
    [
        [(1, "a"), (3, None)],
        pyarrow.record_batch([[1, 3], ["a", None]], names=["float", "str"]),
        pyarrow.table([[1, 3], ["a", None]], names=["float", "str"]),
        pyarrow.table([[1, 3], ["a", None]], names=["float", "str"]).to_batches()[0],
    ],
)
def test_executemany_parameters(sqlite, parameters):
    with sqlite.cursor() as cur:
        cur.execute("DROP TABLE IF EXISTS executemany")
        cur.execute("CREATE TABLE executemany (int, str)")
        cur.executemany("INSERT INTO executemany VALUES (? * 2, ?)", parameters)
        cur.execute("SELECT * FROM executemany ORDER BY int ASC")
        assert cur.fetchall() == [(2, "a"), (6, None)]


@pytest.mark.sqlite
def test_query_substrait(sqlite):
    with sqlite.cursor() as cur:
        with pytest.raises(dbapi.NotSupportedError):
            cur.execute(b"Substrait plan")


@pytest.mark.sqlite
def test_executemany(sqlite):
    with sqlite.cursor() as cur:
        cur.execute("CREATE TABLE foo (a, b)")
        cur.executemany(
            "INSERT INTO foo VALUES (?, ?)",
            [
                (1, 2),
                (3, 4),
                (5, 6),
            ],
        )
        cur.execute("SELECT COUNT(*) FROM foo")
        assert cur.fetchone() == (3,)
        cur.execute("SELECT * FROM foo ORDER BY a ASC")
        assert cur.rownumber == 0
        assert next(cur) == (1, 2)
        assert cur.rownumber == 1
        assert next(cur) == (3, 4)
        assert cur.rownumber == 2
        assert next(cur) == (5, 6)


@pytest.mark.sqlite
def test_fetch_record_batch(sqlite):
    dataset = [
        [1, 2],
        [3, 4],
        [5, 6],
        [7, 8],
        [9, 10],
    ]
    with sqlite.cursor() as cur:
        cur.execute("CREATE TABLE foo (a, b)")
        cur.executemany(
            "INSERT INTO foo VALUES (?, ?)",
            dataset,
        )
        cur.execute("SELECT * FROM foo")
        rbr = cur.fetch_record_batch()
        assert rbr.read_pandas().values.tolist() == dataset


@pytest.mark.sqlite
def test_fetch_empty(sqlite):
    with sqlite.cursor() as cur:
        cur.execute("CREATE TABLE foo (bar)")
        cur.execute("SELECT * FROM foo")
        assert cur.fetchall() == []


@pytest.mark.sqlite
def test_prepare(sqlite):
    with sqlite.cursor() as cur:
        schema = cur.adbc_prepare("SELECT 1")
        assert schema == pyarrow.schema([])

        schema = cur.adbc_prepare("SELECT 1 + ?")
        assert schema == pyarrow.schema([("0", "null")])

        cur.execute("SELECT 1 + ?", (1,))
        assert cur.fetchone() == (2,)


@pytest.mark.sqlite
def test_close_warning(sqlite):
    with pytest.warns(
        ResourceWarning,
        match=r"A adbc_driver_manager.dbapi.Cursor was not explicitly close\(\)d",
    ):
        cur = sqlite.cursor()
        del cur

    with pytest.warns(
        ResourceWarning,
        match=r"A adbc_driver_manager.dbapi.Connection was not explicitly close\(\)d",
    ):
        conn = dbapi.connect(driver="adbc_driver_sqlite")
        del conn
=======
# Licensed to the Apache Software Foundation (ASF) under one
# or more contributor license agreements.  See the NOTICE file
# distributed with this work for additional information
# regarding copyright ownership.  The ASF licenses this file
# to you under the Apache License, Version 2.0 (the
# "License"); you may not use this file except in compliance
# with the License.  You may obtain a copy of the License at
#
#   http://www.apache.org/licenses/LICENSE-2.0
#
# Unless required by applicable law or agreed to in writing,
# software distributed under the License is distributed on an
# "AS IS" BASIS, WITHOUT WARRANTIES OR CONDITIONS OF ANY
# KIND, either express or implied.  See the License for the
# specific language governing permissions and limitations
# under the License.

import pandas
import pyarrow
import pytest
from pandas.testing import assert_frame_equal

from adbc_driver_manager import dbapi


@pytest.fixture
def sqlite():
    """Dynamically load the SQLite driver."""
    with dbapi.connect(driver="adbc_driver_sqlite") as conn:
        yield conn


def test_type_objects():
    assert dbapi.NUMBER == pyarrow.int64()
    assert pyarrow.int64() == dbapi.NUMBER

    assert dbapi.STRING == pyarrow.string()
    assert pyarrow.string() == dbapi.STRING

    assert dbapi.STRING != dbapi.NUMBER
    assert dbapi.NUMBER != dbapi.DATETIME
    assert dbapi.NUMBER == dbapi.ROWID


@pytest.mark.sqlite
def test_attrs(sqlite):
    assert sqlite.Warning == dbapi.Warning
    assert sqlite.Error == dbapi.Error
    assert sqlite.InterfaceError == dbapi.InterfaceError
    assert sqlite.DatabaseError == dbapi.DatabaseError
    assert sqlite.DataError == dbapi.DataError
    assert sqlite.OperationalError == dbapi.OperationalError
    assert sqlite.IntegrityError == dbapi.IntegrityError
    assert sqlite.InternalError == dbapi.InternalError
    assert sqlite.ProgrammingError == dbapi.ProgrammingError
    assert sqlite.NotSupportedError == dbapi.NotSupportedError

    with sqlite.cursor() as cur:
        assert cur.arraysize == 1
        assert cur.connection is sqlite
        assert cur.description is None
        assert cur.rowcount == -1


@pytest.mark.sqlite
def test_info(sqlite):
    info = sqlite.adbc_get_info()
    assert set(info.keys()) == {
        "driver_arrow_version",
        "driver_name",
        "driver_version",
        "vendor_name",
        "vendor_version",
    }
    assert info["driver_name"] == "ADBC SQLite Driver"
    assert info["vendor_name"] == "SQLite"


@pytest.mark.sqlite
def test_get_underlying(sqlite):
    assert sqlite.adbc_database
    assert sqlite.adbc_connection
    with sqlite.cursor() as cur:
        assert cur.adbc_statement


@pytest.mark.sqlite
def test_clone(sqlite):
    with sqlite.adbc_clone() as sqlite2:
        with sqlite2.cursor() as cur:
            cur.execute("CREATE TABLE temporary (ints)")
            cur.execute("INSERT INTO temporary VALUES (1)")
        sqlite2.commit()

    with sqlite.cursor() as cur:
        cur.execute("SELECT * FROM temporary")
        assert cur.fetchone() == (1,)


@pytest.mark.sqlite
def test_get_objects(sqlite):
    with sqlite.cursor() as cur:
        cur.execute("CREATE TABLE temporary (ints)")
        cur.execute("INSERT INTO temporary VALUES (1)")
    metadata = (
        sqlite.adbc_get_objects(table_name_filter="temporary").read_all().to_pylist()
    )
    assert len(metadata) == 1
    assert metadata[0]["catalog_name"] == "main"
    schemas = metadata[0]["catalog_db_schemas"]
    assert len(schemas) == 1
    assert schemas[0]["db_schema_name"] is None
    tables = schemas[0]["db_schema_tables"]
    assert len(tables) == 1
    assert tables[0]["table_name"] == "temporary"
    assert tables[0]["table_type"] == "table"
    assert tables[0]["table_columns"][0]["column_name"] == "ints"
    assert tables[0]["table_columns"][0]["ordinal_position"] == 1
    assert tables[0]["table_constraints"] == []


@pytest.mark.sqlite
def test_get_table_schema(sqlite):
    with sqlite.cursor() as cur:
        cur.execute("CREATE TABLE temporary (ints)")
        cur.execute("INSERT INTO temporary VALUES (1)")
    assert sqlite.adbc_get_table_schema("temporary") == pyarrow.schema(
        [("ints", pyarrow.int64())]
    )


@pytest.mark.sqlite
def test_get_table_types(sqlite):
    assert sqlite.adbc_get_table_types() == ["table", "view"]


@pytest.mark.parametrize(
    "data",
    [
        lambda: pyarrow.record_batch([[1, 2], ["foo", ""]], names=["ints", "strs"]),
        lambda: pyarrow.table([[1, 2], ["foo", ""]], names=["ints", "strs"]),
        lambda: pyarrow.table(
            [[1, 2], ["foo", ""]], names=["ints", "strs"]
        ).to_reader(),
    ],
)
@pytest.mark.sqlite
def test_ingest(data, sqlite):
    with sqlite.cursor() as cur:
        cur.adbc_ingest("bulk_ingest", data())

        with pytest.raises(dbapi.Error):
            cur.adbc_ingest("bulk_ingest", data())

        cur.adbc_ingest("bulk_ingest", data(), mode="append")

        with pytest.raises(dbapi.Error):
            cur.adbc_ingest("nonexistent", data(), mode="append")

        with pytest.raises(ValueError):
            cur.adbc_ingest("bulk_ingest", data(), mode="invalid")

    with sqlite.cursor() as cur:
        cur.execute("SELECT * FROM bulk_ingest")
        assert cur.fetchone() == (1, "foo")
        assert cur.fetchone() == (2, "")
        assert cur.fetchone() == (1, "foo")
        assert cur.fetchone() == (2, "")


@pytest.mark.sqlite
def test_partitions(sqlite):
    with pytest.raises(dbapi.NotSupportedError):
        with sqlite.cursor() as cur:
            cur.adbc_execute_partitions("SELECT 1")


@pytest.mark.sqlite
def test_query_fetch_py(sqlite):
    with sqlite.cursor() as cur:
        cur.execute('SELECT 1, "foo", 2.0')
        assert cur.description == [
            ("1", dbapi.NUMBER, None, None, None, None, None),
            ('"foo"', dbapi.STRING, None, None, None, None, None),
            ("2.0", dbapi.NUMBER, None, None, None, None, None),
        ]
        assert cur.rownumber == 0
        assert cur.fetchone() == (1, "foo", 2.0)
        assert cur.rownumber == 1
        assert cur.fetchone() is None

        cur.execute('SELECT 1, "foo", 2.0')
        assert cur.fetchmany() == [(1, "foo", 2.0)]
        assert cur.fetchmany() == []

        cur.execute('SELECT 1, "foo", 2.0')
        assert cur.fetchall() == [(1, "foo", 2.0)]
        assert cur.fetchall() == []

        cur.execute('SELECT 1, "foo", 2.0')
        assert list(cur) == [(1, "foo", 2.0)]


@pytest.mark.sqlite
def test_query_fetch_arrow(sqlite):
    with sqlite.cursor() as cur:
        cur.execute('SELECT 1, "foo", 2.0')
        assert cur.fetch_arrow_table() == pyarrow.table(
            {
                "1": [1],
                '"foo"': ["foo"],
                "2.0": [2.0],
            }
        )


@pytest.mark.sqlite
def test_query_fetch_df(sqlite):
    with sqlite.cursor() as cur:
        cur.execute('SELECT 1, "foo", 2.0')
        assert_frame_equal(
            cur.fetch_df(),
            pandas.DataFrame(
                {
                    "1": [1],
                    '"foo"': ["foo"],
                    "2.0": [2.0],
                }
            ),
        )


@pytest.mark.sqlite
@pytest.mark.parametrize(
    "parameters",
    [
        (1.0, 2),
        pyarrow.record_batch([[1.0], [2]], names=["float", "int"]),
        pyarrow.table([[1.0], [2]], names=["float", "int"]),
    ],
)
def test_execute_parameters(sqlite, parameters):
    with sqlite.cursor() as cur:
        cur.execute("SELECT ? + 1, ?", parameters)
        assert cur.fetchall() == [(2.0, 2)]


@pytest.mark.sqlite
@pytest.mark.parametrize(
    "parameters",
    [
        [(1, "a"), (3, None)],
        pyarrow.record_batch([[1, 3], ["a", None]], names=["float", "str"]),
        pyarrow.table([[1, 3], ["a", None]], names=["float", "str"]),
        pyarrow.table([[1, 3], ["a", None]], names=["float", "str"]).to_batches()[0],
        ((x, y) for x, y in ((1, "a"), (3, None))),
    ],
)
def test_executemany_parameters(sqlite, parameters):
    with sqlite.cursor() as cur:
        cur.execute("DROP TABLE IF EXISTS executemany")
        cur.execute("CREATE TABLE executemany (int, str)")
        cur.executemany("INSERT INTO executemany VALUES (? * 2, ?)", parameters)
        cur.execute("SELECT * FROM executemany ORDER BY int ASC")
        assert cur.fetchall() == [(2, "a"), (6, None)]


@pytest.mark.sqlite
def test_query_substrait(sqlite):
    with sqlite.cursor() as cur:
        with pytest.raises(dbapi.NotSupportedError):
            cur.execute(b"Substrait plan")


@pytest.mark.sqlite
def test_executemany(sqlite):
    with sqlite.cursor() as cur:
        cur.execute("CREATE TABLE foo (a, b)")
        cur.executemany(
            "INSERT INTO foo VALUES (?, ?)",
            [
                (1, 2),
                (3, 4),
                (5, 6),
            ],
        )
        cur.execute("SELECT COUNT(*) FROM foo")
        assert cur.fetchone() == (3,)
        cur.execute("SELECT * FROM foo ORDER BY a ASC")
        assert cur.rownumber == 0
        assert next(cur) == (1, 2)
        assert cur.rownumber == 1
        assert next(cur) == (3, 4)
        assert cur.rownumber == 2
        assert next(cur) == (5, 6)


@pytest.mark.sqlite
def test_fetch_record_batch(sqlite):
    dataset = [
        [1, 2],
        [3, 4],
        [5, 6],
        [7, 8],
        [9, 10],
    ]
    with sqlite.cursor() as cur:
        cur.execute("CREATE TABLE foo (a, b)")
        cur.executemany(
            "INSERT INTO foo VALUES (?, ?)",
            dataset,
        )
        cur.execute("SELECT * FROM foo")
        rbr = cur.fetch_record_batch()
        assert rbr.read_pandas().values.tolist() == dataset


@pytest.mark.sqlite
def test_fetch_empty(sqlite):
    with sqlite.cursor() as cur:
        cur.execute("CREATE TABLE foo (bar)")
        cur.execute("SELECT * FROM foo")
        assert cur.fetchall() == []


@pytest.mark.sqlite
def test_prepare(sqlite):
    with sqlite.cursor() as cur:
        schema = cur.adbc_prepare("SELECT 1")
        assert schema == pyarrow.schema([])

        schema = cur.adbc_prepare("SELECT 1 + ?")
        assert schema == pyarrow.schema([("0", "null")])

        cur.execute("SELECT 1 + ?", (1,))
        assert cur.fetchone() == (2,)


@pytest.mark.sqlite
def test_close_warning(sqlite):
    with pytest.warns(
        ResourceWarning,
        match=r"A adbc_driver_manager.dbapi.Cursor was not explicitly close\(\)d",
    ):
        cur = sqlite.cursor()
        del cur

    with pytest.warns(
        ResourceWarning,
        match=r"A adbc_driver_manager.dbapi.Connection was not explicitly close\(\)d",
    ):
        conn = dbapi.connect(driver="adbc_driver_sqlite")
        del conn
>>>>>>> 0dc27a87
<|MERGE_RESOLUTION|>--- conflicted
+++ resolved
@@ -1,4 +1,3 @@
-<<<<<<< HEAD
 # Licensed to the Apache Software Foundation (ASF) under one
 # or more contributor license agreements.  See the NOTICE file
 # distributed with this work for additional information
@@ -254,6 +253,7 @@
         pyarrow.record_batch([[1, 3], ["a", None]], names=["float", "str"]),
         pyarrow.table([[1, 3], ["a", None]], names=["float", "str"]),
         pyarrow.table([[1, 3], ["a", None]], names=["float", "str"]).to_batches()[0],
+        ((x, y) for x, y in ((1, "a"), (3, None))),
     ],
 )
 def test_executemany_parameters(sqlite, parameters):
@@ -350,359 +350,4 @@
         match=r"A adbc_driver_manager.dbapi.Connection was not explicitly close\(\)d",
     ):
         conn = dbapi.connect(driver="adbc_driver_sqlite")
-        del conn
-=======
-# Licensed to the Apache Software Foundation (ASF) under one
-# or more contributor license agreements.  See the NOTICE file
-# distributed with this work for additional information
-# regarding copyright ownership.  The ASF licenses this file
-# to you under the Apache License, Version 2.0 (the
-# "License"); you may not use this file except in compliance
-# with the License.  You may obtain a copy of the License at
-#
-#   http://www.apache.org/licenses/LICENSE-2.0
-#
-# Unless required by applicable law or agreed to in writing,
-# software distributed under the License is distributed on an
-# "AS IS" BASIS, WITHOUT WARRANTIES OR CONDITIONS OF ANY
-# KIND, either express or implied.  See the License for the
-# specific language governing permissions and limitations
-# under the License.
-
-import pandas
-import pyarrow
-import pytest
-from pandas.testing import assert_frame_equal
-
-from adbc_driver_manager import dbapi
-
-
-@pytest.fixture
-def sqlite():
-    """Dynamically load the SQLite driver."""
-    with dbapi.connect(driver="adbc_driver_sqlite") as conn:
-        yield conn
-
-
-def test_type_objects():
-    assert dbapi.NUMBER == pyarrow.int64()
-    assert pyarrow.int64() == dbapi.NUMBER
-
-    assert dbapi.STRING == pyarrow.string()
-    assert pyarrow.string() == dbapi.STRING
-
-    assert dbapi.STRING != dbapi.NUMBER
-    assert dbapi.NUMBER != dbapi.DATETIME
-    assert dbapi.NUMBER == dbapi.ROWID
-
-
-@pytest.mark.sqlite
-def test_attrs(sqlite):
-    assert sqlite.Warning == dbapi.Warning
-    assert sqlite.Error == dbapi.Error
-    assert sqlite.InterfaceError == dbapi.InterfaceError
-    assert sqlite.DatabaseError == dbapi.DatabaseError
-    assert sqlite.DataError == dbapi.DataError
-    assert sqlite.OperationalError == dbapi.OperationalError
-    assert sqlite.IntegrityError == dbapi.IntegrityError
-    assert sqlite.InternalError == dbapi.InternalError
-    assert sqlite.ProgrammingError == dbapi.ProgrammingError
-    assert sqlite.NotSupportedError == dbapi.NotSupportedError
-
-    with sqlite.cursor() as cur:
-        assert cur.arraysize == 1
-        assert cur.connection is sqlite
-        assert cur.description is None
-        assert cur.rowcount == -1
-
-
-@pytest.mark.sqlite
-def test_info(sqlite):
-    info = sqlite.adbc_get_info()
-    assert set(info.keys()) == {
-        "driver_arrow_version",
-        "driver_name",
-        "driver_version",
-        "vendor_name",
-        "vendor_version",
-    }
-    assert info["driver_name"] == "ADBC SQLite Driver"
-    assert info["vendor_name"] == "SQLite"
-
-
-@pytest.mark.sqlite
-def test_get_underlying(sqlite):
-    assert sqlite.adbc_database
-    assert sqlite.adbc_connection
-    with sqlite.cursor() as cur:
-        assert cur.adbc_statement
-
-
-@pytest.mark.sqlite
-def test_clone(sqlite):
-    with sqlite.adbc_clone() as sqlite2:
-        with sqlite2.cursor() as cur:
-            cur.execute("CREATE TABLE temporary (ints)")
-            cur.execute("INSERT INTO temporary VALUES (1)")
-        sqlite2.commit()
-
-    with sqlite.cursor() as cur:
-        cur.execute("SELECT * FROM temporary")
-        assert cur.fetchone() == (1,)
-
-
-@pytest.mark.sqlite
-def test_get_objects(sqlite):
-    with sqlite.cursor() as cur:
-        cur.execute("CREATE TABLE temporary (ints)")
-        cur.execute("INSERT INTO temporary VALUES (1)")
-    metadata = (
-        sqlite.adbc_get_objects(table_name_filter="temporary").read_all().to_pylist()
-    )
-    assert len(metadata) == 1
-    assert metadata[0]["catalog_name"] == "main"
-    schemas = metadata[0]["catalog_db_schemas"]
-    assert len(schemas) == 1
-    assert schemas[0]["db_schema_name"] is None
-    tables = schemas[0]["db_schema_tables"]
-    assert len(tables) == 1
-    assert tables[0]["table_name"] == "temporary"
-    assert tables[0]["table_type"] == "table"
-    assert tables[0]["table_columns"][0]["column_name"] == "ints"
-    assert tables[0]["table_columns"][0]["ordinal_position"] == 1
-    assert tables[0]["table_constraints"] == []
-
-
-@pytest.mark.sqlite
-def test_get_table_schema(sqlite):
-    with sqlite.cursor() as cur:
-        cur.execute("CREATE TABLE temporary (ints)")
-        cur.execute("INSERT INTO temporary VALUES (1)")
-    assert sqlite.adbc_get_table_schema("temporary") == pyarrow.schema(
-        [("ints", pyarrow.int64())]
-    )
-
-
-@pytest.mark.sqlite
-def test_get_table_types(sqlite):
-    assert sqlite.adbc_get_table_types() == ["table", "view"]
-
-
-@pytest.mark.parametrize(
-    "data",
-    [
-        lambda: pyarrow.record_batch([[1, 2], ["foo", ""]], names=["ints", "strs"]),
-        lambda: pyarrow.table([[1, 2], ["foo", ""]], names=["ints", "strs"]),
-        lambda: pyarrow.table(
-            [[1, 2], ["foo", ""]], names=["ints", "strs"]
-        ).to_reader(),
-    ],
-)
-@pytest.mark.sqlite
-def test_ingest(data, sqlite):
-    with sqlite.cursor() as cur:
-        cur.adbc_ingest("bulk_ingest", data())
-
-        with pytest.raises(dbapi.Error):
-            cur.adbc_ingest("bulk_ingest", data())
-
-        cur.adbc_ingest("bulk_ingest", data(), mode="append")
-
-        with pytest.raises(dbapi.Error):
-            cur.adbc_ingest("nonexistent", data(), mode="append")
-
-        with pytest.raises(ValueError):
-            cur.adbc_ingest("bulk_ingest", data(), mode="invalid")
-
-    with sqlite.cursor() as cur:
-        cur.execute("SELECT * FROM bulk_ingest")
-        assert cur.fetchone() == (1, "foo")
-        assert cur.fetchone() == (2, "")
-        assert cur.fetchone() == (1, "foo")
-        assert cur.fetchone() == (2, "")
-
-
-@pytest.mark.sqlite
-def test_partitions(sqlite):
-    with pytest.raises(dbapi.NotSupportedError):
-        with sqlite.cursor() as cur:
-            cur.adbc_execute_partitions("SELECT 1")
-
-
-@pytest.mark.sqlite
-def test_query_fetch_py(sqlite):
-    with sqlite.cursor() as cur:
-        cur.execute('SELECT 1, "foo", 2.0')
-        assert cur.description == [
-            ("1", dbapi.NUMBER, None, None, None, None, None),
-            ('"foo"', dbapi.STRING, None, None, None, None, None),
-            ("2.0", dbapi.NUMBER, None, None, None, None, None),
-        ]
-        assert cur.rownumber == 0
-        assert cur.fetchone() == (1, "foo", 2.0)
-        assert cur.rownumber == 1
-        assert cur.fetchone() is None
-
-        cur.execute('SELECT 1, "foo", 2.0')
-        assert cur.fetchmany() == [(1, "foo", 2.0)]
-        assert cur.fetchmany() == []
-
-        cur.execute('SELECT 1, "foo", 2.0')
-        assert cur.fetchall() == [(1, "foo", 2.0)]
-        assert cur.fetchall() == []
-
-        cur.execute('SELECT 1, "foo", 2.0')
-        assert list(cur) == [(1, "foo", 2.0)]
-
-
-@pytest.mark.sqlite
-def test_query_fetch_arrow(sqlite):
-    with sqlite.cursor() as cur:
-        cur.execute('SELECT 1, "foo", 2.0')
-        assert cur.fetch_arrow_table() == pyarrow.table(
-            {
-                "1": [1],
-                '"foo"': ["foo"],
-                "2.0": [2.0],
-            }
-        )
-
-
-@pytest.mark.sqlite
-def test_query_fetch_df(sqlite):
-    with sqlite.cursor() as cur:
-        cur.execute('SELECT 1, "foo", 2.0')
-        assert_frame_equal(
-            cur.fetch_df(),
-            pandas.DataFrame(
-                {
-                    "1": [1],
-                    '"foo"': ["foo"],
-                    "2.0": [2.0],
-                }
-            ),
-        )
-
-
-@pytest.mark.sqlite
-@pytest.mark.parametrize(
-    "parameters",
-    [
-        (1.0, 2),
-        pyarrow.record_batch([[1.0], [2]], names=["float", "int"]),
-        pyarrow.table([[1.0], [2]], names=["float", "int"]),
-    ],
-)
-def test_execute_parameters(sqlite, parameters):
-    with sqlite.cursor() as cur:
-        cur.execute("SELECT ? + 1, ?", parameters)
-        assert cur.fetchall() == [(2.0, 2)]
-
-
-@pytest.mark.sqlite
-@pytest.mark.parametrize(
-    "parameters",
-    [
-        [(1, "a"), (3, None)],
-        pyarrow.record_batch([[1, 3], ["a", None]], names=["float", "str"]),
-        pyarrow.table([[1, 3], ["a", None]], names=["float", "str"]),
-        pyarrow.table([[1, 3], ["a", None]], names=["float", "str"]).to_batches()[0],
-        ((x, y) for x, y in ((1, "a"), (3, None))),
-    ],
-)
-def test_executemany_parameters(sqlite, parameters):
-    with sqlite.cursor() as cur:
-        cur.execute("DROP TABLE IF EXISTS executemany")
-        cur.execute("CREATE TABLE executemany (int, str)")
-        cur.executemany("INSERT INTO executemany VALUES (? * 2, ?)", parameters)
-        cur.execute("SELECT * FROM executemany ORDER BY int ASC")
-        assert cur.fetchall() == [(2, "a"), (6, None)]
-
-
-@pytest.mark.sqlite
-def test_query_substrait(sqlite):
-    with sqlite.cursor() as cur:
-        with pytest.raises(dbapi.NotSupportedError):
-            cur.execute(b"Substrait plan")
-
-
-@pytest.mark.sqlite
-def test_executemany(sqlite):
-    with sqlite.cursor() as cur:
-        cur.execute("CREATE TABLE foo (a, b)")
-        cur.executemany(
-            "INSERT INTO foo VALUES (?, ?)",
-            [
-                (1, 2),
-                (3, 4),
-                (5, 6),
-            ],
-        )
-        cur.execute("SELECT COUNT(*) FROM foo")
-        assert cur.fetchone() == (3,)
-        cur.execute("SELECT * FROM foo ORDER BY a ASC")
-        assert cur.rownumber == 0
-        assert next(cur) == (1, 2)
-        assert cur.rownumber == 1
-        assert next(cur) == (3, 4)
-        assert cur.rownumber == 2
-        assert next(cur) == (5, 6)
-
-
-@pytest.mark.sqlite
-def test_fetch_record_batch(sqlite):
-    dataset = [
-        [1, 2],
-        [3, 4],
-        [5, 6],
-        [7, 8],
-        [9, 10],
-    ]
-    with sqlite.cursor() as cur:
-        cur.execute("CREATE TABLE foo (a, b)")
-        cur.executemany(
-            "INSERT INTO foo VALUES (?, ?)",
-            dataset,
-        )
-        cur.execute("SELECT * FROM foo")
-        rbr = cur.fetch_record_batch()
-        assert rbr.read_pandas().values.tolist() == dataset
-
-
-@pytest.mark.sqlite
-def test_fetch_empty(sqlite):
-    with sqlite.cursor() as cur:
-        cur.execute("CREATE TABLE foo (bar)")
-        cur.execute("SELECT * FROM foo")
-        assert cur.fetchall() == []
-
-
-@pytest.mark.sqlite
-def test_prepare(sqlite):
-    with sqlite.cursor() as cur:
-        schema = cur.adbc_prepare("SELECT 1")
-        assert schema == pyarrow.schema([])
-
-        schema = cur.adbc_prepare("SELECT 1 + ?")
-        assert schema == pyarrow.schema([("0", "null")])
-
-        cur.execute("SELECT 1 + ?", (1,))
-        assert cur.fetchone() == (2,)
-
-
-@pytest.mark.sqlite
-def test_close_warning(sqlite):
-    with pytest.warns(
-        ResourceWarning,
-        match=r"A adbc_driver_manager.dbapi.Cursor was not explicitly close\(\)d",
-    ):
-        cur = sqlite.cursor()
-        del cur
-
-    with pytest.warns(
-        ResourceWarning,
-        match=r"A adbc_driver_manager.dbapi.Connection was not explicitly close\(\)d",
-    ):
-        conn = dbapi.connect(driver="adbc_driver_sqlite")
-        del conn
->>>>>>> 0dc27a87
+        del conn