<<<<<<< HEAD
# Licensed to the Apache Software Foundation (ASF) under one
# or more contributor license agreements.  See the NOTICE file
# distributed with this work for additional information
# regarding copyright ownership.  The ASF licenses this file
# to you under the Apache License, Version 2.0 (the
# "License"); you may not use this file except in compliance
# with the License.  You may obtain a copy of the License at
#
#   http://www.apache.org/licenses/LICENSE-2.0
#
# Unless required by applicable law or agreed to in writing,
# software distributed under the License is distributed on an
# "AS IS" BASIS, WITHOUT WARRANTIES OR CONDITIONS OF ANY
# KIND, either express or implied.  See the License for the
# specific language governing permissions and limitations
# under the License.

import collections.abc

import pyarrow
import pytest

import adbc_driver_manager
import adbc_driver_postgresql


@pytest.fixture
def postgres(
    postgres_uri: str,
) -> collections.abc.Generator[adbc_driver_manager.AdbcConnection, None, None]:
    with adbc_driver_postgresql.connect(postgres_uri) as db:
        with adbc_driver_manager.AdbcConnection(db) as conn:
            yield conn


def test_connection_get_table_schema(postgres: adbc_driver_manager.AdbcConnection):
    with pytest.raises(adbc_driver_manager.ProgrammingError, match="NOT_FOUND"):
        postgres.get_table_schema(None, None, "thistabledoesnotexist")


def test_query_trivial(postgres: adbc_driver_manager.AdbcConnection) -> None:
    with adbc_driver_manager.AdbcStatement(postgres) as stmt:
        stmt.set_sql_query("SELECT 1")
        stream, _ = stmt.execute_query()
        reader = pyarrow.RecordBatchReader._import_from_c(stream.address)
        assert reader.read_all()


def test_version() -> None:
    assert adbc_driver_postgresql.__version__  # type:ignore


def test_failed_connection() -> None:
    with pytest.raises(
        adbc_driver_manager.OperationalError, match=".*libpq.*Failed to connect.*"
    ):
        adbc_driver_postgresql.connect("invalid")
=======
# Licensed to the Apache Software Foundation (ASF) under one
# or more contributor license agreements.  See the NOTICE file
# distributed with this work for additional information
# regarding copyright ownership.  The ASF licenses this file
# to you under the Apache License, Version 2.0 (the
# "License"); you may not use this file except in compliance
# with the License.  You may obtain a copy of the License at
#
#   http://www.apache.org/licenses/LICENSE-2.0
#
# Unless required by applicable law or agreed to in writing,
# software distributed under the License is distributed on an
# "AS IS" BASIS, WITHOUT WARRANTIES OR CONDITIONS OF ANY
# KIND, either express or implied.  See the License for the
# specific language governing permissions and limitations
# under the License.

import collections.abc

import pyarrow
import pytest

import adbc_driver_manager
import adbc_driver_postgresql


@pytest.fixture
def postgres(
    postgres_uri: str,
) -> collections.abc.Generator[adbc_driver_manager.AdbcConnection, None, None]:
    with adbc_driver_postgresql.connect(postgres_uri) as db:
        with adbc_driver_manager.AdbcConnection(db) as conn:
            yield conn


def test_connection_get_table_schema(postgres: adbc_driver_manager.AdbcConnection):
    with pytest.raises(adbc_driver_manager.ProgrammingError, match="NOT_FOUND"):
        postgres.get_table_schema(None, None, "thistabledoesnotexist")


def test_query_trivial(postgres: adbc_driver_manager.AdbcConnection) -> None:
    with adbc_driver_manager.AdbcStatement(postgres) as stmt:
        stmt.set_sql_query("SELECT 1")
        stream, _ = stmt.execute_query()
        with pyarrow.RecordBatchReader._import_from_c(stream.address) as reader:
            assert reader.read_all()


def test_version() -> None:
    assert adbc_driver_postgresql.__version__  # type:ignore


def test_failed_connection() -> None:
    with pytest.raises(
        adbc_driver_manager.OperationalError, match=".*libpq.*Failed to connect.*"
    ):
        adbc_driver_postgresql.connect("invalid")
>>>>>>> 0dc27a87
<|MERGE_RESOLUTION|>--- conflicted
+++ resolved
@@ -1,62 +1,3 @@
-<<<<<<< HEAD
-# Licensed to the Apache Software Foundation (ASF) under one
-# or more contributor license agreements.  See the NOTICE file
-# distributed with this work for additional information
-# regarding copyright ownership.  The ASF licenses this file
-# to you under the Apache License, Version 2.0 (the
-# "License"); you may not use this file except in compliance
-# with the License.  You may obtain a copy of the License at
-#
-#   http://www.apache.org/licenses/LICENSE-2.0
-#
-# Unless required by applicable law or agreed to in writing,
-# software distributed under the License is distributed on an
-# "AS IS" BASIS, WITHOUT WARRANTIES OR CONDITIONS OF ANY
-# KIND, either express or implied.  See the License for the
-# specific language governing permissions and limitations
-# under the License.
-
-import collections.abc
-
-import pyarrow
-import pytest
-
-import adbc_driver_manager
-import adbc_driver_postgresql
-
-
-@pytest.fixture
-def postgres(
-    postgres_uri: str,
-) -> collections.abc.Generator[adbc_driver_manager.AdbcConnection, None, None]:
-    with adbc_driver_postgresql.connect(postgres_uri) as db:
-        with adbc_driver_manager.AdbcConnection(db) as conn:
-            yield conn
-
-
-def test_connection_get_table_schema(postgres: adbc_driver_manager.AdbcConnection):
-    with pytest.raises(adbc_driver_manager.ProgrammingError, match="NOT_FOUND"):
-        postgres.get_table_schema(None, None, "thistabledoesnotexist")
-
-
-def test_query_trivial(postgres: adbc_driver_manager.AdbcConnection) -> None:
-    with adbc_driver_manager.AdbcStatement(postgres) as stmt:
-        stmt.set_sql_query("SELECT 1")
-        stream, _ = stmt.execute_query()
-        reader = pyarrow.RecordBatchReader._import_from_c(stream.address)
-        assert reader.read_all()
-
-
-def test_version() -> None:
-    assert adbc_driver_postgresql.__version__  # type:ignore
-
-
-def test_failed_connection() -> None:
-    with pytest.raises(
-        adbc_driver_manager.OperationalError, match=".*libpq.*Failed to connect.*"
-    ):
-        adbc_driver_postgresql.connect("invalid")
-=======
 # Licensed to the Apache Software Foundation (ASF) under one
 # or more contributor license agreements.  See the NOTICE file
 # distributed with this work for additional information
@@ -113,5 +54,4 @@
     with pytest.raises(
         adbc_driver_manager.OperationalError, match=".*libpq.*Failed to connect.*"
     ):
-        adbc_driver_postgresql.connect("invalid")
->>>>>>> 0dc27a87
+        adbc_driver_postgresql.connect("invalid")