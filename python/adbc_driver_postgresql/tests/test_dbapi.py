<<<<<<< HEAD
# Licensed to the Apache Software Foundation (ASF) under one
# or more contributor license agreements.  See the NOTICE file
# distributed with this work for additional information
# regarding copyright ownership.  The ASF licenses this file
# to you under the Apache License, Version 2.0 (the
# "License"); you may not use this file except in compliance
# with the License.  You may obtain a copy of the License at
#
#   http://www.apache.org/licenses/LICENSE-2.0
#
# Unless required by applicable law or agreed to in writing,
# software distributed under the License is distributed on an
# "AS IS" BASIS, WITHOUT WARRANTIES OR CONDITIONS OF ANY
# KIND, either express or implied.  See the License for the
# specific language governing permissions and limitations
# under the License.

from typing import Generator

import pyarrow
import pytest

from adbc_driver_postgresql import StatementOptions, dbapi


@pytest.fixture
def postgres(postgres_uri: str) -> Generator[dbapi.Connection, None, None]:
    with dbapi.connect(postgres_uri) as conn:
        yield conn


def test_conn_current_catalog(postgres: dbapi.Connection) -> None:
    assert postgres.adbc_current_catalog != ""


def test_conn_current_db_schema(postgres: dbapi.Connection) -> None:
    assert postgres.adbc_current_db_schema == "public"


def test_conn_change_db_schema(postgres: dbapi.Connection) -> None:
    assert postgres.adbc_current_db_schema == "public"

    with postgres.cursor() as cur:
        cur.execute("CREATE SCHEMA IF NOT EXISTS dbapischema")

    assert postgres.adbc_current_db_schema == "public"
    postgres.adbc_current_db_schema = "dbapischema"
    assert postgres.adbc_current_db_schema == "dbapischema"


def test_conn_get_info(postgres: dbapi.Connection) -> None:
    info = postgres.adbc_get_info()
    assert info["driver_name"] == "ADBC PostgreSQL Driver"
    assert info["driver_adbc_version"] == 1_001_000
    assert info["vendor_name"] == "PostgreSQL"


def test_query_batch_size(postgres: dbapi.Connection):
    with postgres.cursor() as cur:
        cur.execute("DROP TABLE IF EXISTS test_batch_size")
        cur.execute("CREATE TABLE test_batch_size (ints INT)")
        cur.execute(
            """
            INSERT INTO test_batch_size (ints)
            SELECT generated :: INT
            FROM GENERATE_SERIES(1, 65536) temp(generated)
        """
        )

        cur.execute("SELECT * FROM test_batch_size")
        table = cur.fetch_arrow_table()
        assert len(table.to_batches()) == 1

        cur.adbc_statement.set_options(
            **{StatementOptions.BATCH_SIZE_HINT_BYTES.value: "1"}
        )
        assert (
            cur.adbc_statement.get_option_int(
                StatementOptions.BATCH_SIZE_HINT_BYTES.value
            )
            == 1
        )
        cur.execute("SELECT * FROM test_batch_size")
        table = cur.fetch_arrow_table()
        assert len(table.to_batches()) == 65536

        cur.adbc_statement.set_options(
            **{StatementOptions.BATCH_SIZE_HINT_BYTES.value: "4096"}
        )
        assert (
            cur.adbc_statement.get_option_int(
                StatementOptions.BATCH_SIZE_HINT_BYTES.value
            )
            == 4096
        )
        cur.execute("SELECT * FROM test_batch_size")
        table = cur.fetch_arrow_table()
        assert 64 <= len(table.to_batches()) <= 256


def test_query_cancel(postgres: dbapi.Connection) -> None:
    with postgres.cursor() as cur:
        cur.execute("DROP TABLE IF EXISTS test_batch_size")
        cur.execute("CREATE TABLE test_batch_size (ints INT)")
        cur.execute(
            """
            INSERT INTO test_batch_size (ints)
            SELECT generated :: INT
            FROM GENERATE_SERIES(1, 1048576) temp(generated)
        """
        )
        postgres.commit()

    # Ensure different ways of reading all raise the desired error
    with postgres.cursor() as cur:
        cur.execute("SELECT * FROM test_batch_size")
        cur.adbc_cancel()
        with pytest.raises(postgres.OperationalError, match="canceling statement"):
            cur.fetchone()

    with postgres.cursor() as cur:
        cur.execute("SELECT * FROM test_batch_size")
        cur.adbc_cancel()
        with pytest.raises(postgres.OperationalError, match="canceling statement"):
            cur.fetch_arrow_table()

    with postgres.cursor() as cur:
        cur.execute("SELECT * FROM test_batch_size")
        cur.adbc_cancel()
        with pytest.raises(postgres.OperationalError, match="canceling statement"):
            cur.fetch_df()


def test_query_execute_schema(postgres: dbapi.Connection) -> None:
    with postgres.cursor() as cur:
        schema = cur.adbc_execute_schema("SELECT 1 AS foo")
        assert schema == pyarrow.schema([("foo", "int32")])


def test_query_invalid(postgres: dbapi.Connection) -> None:
    with postgres.cursor() as cur:
        with pytest.raises(
            postgres.ProgrammingError, match="failed to prepare query"
        ) as excinfo:
            cur.execute("SELECT * FROM tabledoesnotexist")

        assert excinfo.value.sqlstate == "42P01"
        assert len(excinfo.value.details) > 0


def test_query_trivial(postgres: dbapi.Connection):
    with postgres.cursor() as cur:
        cur.execute("SELECT 1")
        assert cur.fetchone() == (1,)


def test_stmt_ingest(postgres: dbapi.Connection) -> None:
    table = pyarrow.table(
        [
            [1, 2, 3],
            ["a", None, "b"],
        ],
        names=["ints", "strs"],
    )
    double_table = pyarrow.table(
        [
            [1, 1, 2, 2, 3, 3],
            ["a", "a", None, None, "b", "b"],
        ],
        names=["ints", "strs"],
    )

    with postgres.cursor() as cur:
        cur.execute("DROP TABLE IF EXISTS test_ingest")

        with pytest.raises(
            postgres.ProgrammingError, match='"test_ingest" does not exist'
        ):
            cur.adbc_ingest("test_ingest", table, mode="append")
        postgres.rollback()

        cur.adbc_ingest("test_ingest", table, mode="replace")
        cur.execute("SELECT * FROM test_ingest ORDER BY ints")
        assert cur.fetch_arrow_table() == table

        with pytest.raises(
            postgres.ProgrammingError, match='"test_ingest" already exists'
        ):
            cur.adbc_ingest("test_ingest", table, mode="create")

        cur.adbc_ingest("test_ingest", table, mode="create_append")
        cur.execute("SELECT * FROM test_ingest ORDER BY ints")
        assert cur.fetch_arrow_table() == double_table

        cur.adbc_ingest("test_ingest", table, mode="replace")
        cur.execute("SELECT * FROM test_ingest ORDER BY ints")
        assert cur.fetch_arrow_table() == table

        cur.execute("DROP TABLE IF EXISTS test_ingest")

        cur.adbc_ingest("test_ingest", table, mode="create_append")
        cur.execute("SELECT * FROM test_ingest ORDER BY ints")
        assert cur.fetch_arrow_table() == table

        cur.execute("DROP TABLE IF EXISTS test_ingest")

        cur.adbc_ingest("test_ingest", table, mode="create")
        cur.execute("SELECT * FROM test_ingest ORDER BY ints")
        assert cur.fetch_arrow_table() == table


def test_ddl(postgres: dbapi.Connection):
    with postgres.cursor() as cur:
        cur.execute("DROP TABLE IF EXISTS test_ddl")
        assert cur.fetchone() is None

        cur.execute("CREATE TABLE test_ddl (ints INT)")
        assert cur.fetchone() is None

        cur.execute("INSERT INTO test_ddl VALUES (1) RETURNING ints")
        assert cur.fetchone() == (1,)

        cur.execute("SELECT * FROM test_ddl")
        assert cur.fetchone() == (1,)


def test_crash(postgres: dbapi.Connection) -> None:
    with postgres.cursor() as cur:
        cur.execute("SELECT 1")
        assert cur.fetchone() == (1,)


def test_reuse(postgres: dbapi.Connection) -> None:
    with postgres.cursor() as cur:
        cur.execute("DROP TABLE IF EXISTS test_batch_size")
        cur.execute("CREATE TABLE test_batch_size (ints INT)")
        cur.execute(
            """
            INSERT INTO test_batch_size (ints)
            SELECT generated :: INT
            FROM GENERATE_SERIES(1, 65536) temp(generated)
        """
        )

        cur.execute("SELECT * FROM test_batch_size ORDER BY ints ASC")
        assert cur.fetchone() == (1,)

        cur.execute("SELECT 1")
        assert cur.fetchone() == (1,)

        cur.execute("SELECT 2")
        assert cur.fetchone() == (2,)
=======
# Licensed to the Apache Software Foundation (ASF) under one
# or more contributor license agreements.  See the NOTICE file
# distributed with this work for additional information
# regarding copyright ownership.  The ASF licenses this file
# to you under the Apache License, Version 2.0 (the
# "License"); you may not use this file except in compliance
# with the License.  You may obtain a copy of the License at
#
#   http://www.apache.org/licenses/LICENSE-2.0
#
# Unless required by applicable law or agreed to in writing,
# software distributed under the License is distributed on an
# "AS IS" BASIS, WITHOUT WARRANTIES OR CONDITIONS OF ANY
# KIND, either express or implied.  See the License for the
# specific language governing permissions and limitations
# under the License.

from typing import Generator

import pyarrow
import pytest

from adbc_driver_postgresql import StatementOptions, dbapi


@pytest.fixture
def postgres(postgres_uri: str) -> Generator[dbapi.Connection, None, None]:
    with dbapi.connect(postgres_uri) as conn:
        yield conn


def test_conn_current_catalog(postgres: dbapi.Connection) -> None:
    assert postgres.adbc_current_catalog != ""


def test_conn_current_db_schema(postgres: dbapi.Connection) -> None:
    assert postgres.adbc_current_db_schema == "public"


def test_conn_change_db_schema(postgres: dbapi.Connection) -> None:
    assert postgres.adbc_current_db_schema == "public"

    with postgres.cursor() as cur:
        cur.execute("CREATE SCHEMA IF NOT EXISTS dbapischema")

    assert postgres.adbc_current_db_schema == "public"
    postgres.adbc_current_db_schema = "dbapischema"
    assert postgres.adbc_current_db_schema == "dbapischema"


def test_conn_get_info(postgres: dbapi.Connection) -> None:
    info = postgres.adbc_get_info()
    assert info["driver_name"] == "ADBC PostgreSQL Driver"
    assert info["driver_adbc_version"] == 1_001_000
    assert info["vendor_name"] == "PostgreSQL"


def test_query_batch_size(postgres: dbapi.Connection):
    with postgres.cursor() as cur:
        cur.execute("DROP TABLE IF EXISTS test_batch_size")
        cur.execute("CREATE TABLE test_batch_size (ints INT)")
        cur.execute(
            """
            INSERT INTO test_batch_size (ints)
            SELECT generated :: INT
            FROM GENERATE_SERIES(1, 65536) temp(generated)
        """
        )

        cur.execute("SELECT * FROM test_batch_size")
        table = cur.fetch_arrow_table()
        assert len(table.to_batches()) == 1

        cur.adbc_statement.set_options(
            **{StatementOptions.BATCH_SIZE_HINT_BYTES.value: "1"}
        )
        assert (
            cur.adbc_statement.get_option_int(
                StatementOptions.BATCH_SIZE_HINT_BYTES.value
            )
            == 1
        )
        cur.execute("SELECT * FROM test_batch_size")
        table = cur.fetch_arrow_table()
        assert len(table.to_batches()) == 65536

        cur.adbc_statement.set_options(
            **{StatementOptions.BATCH_SIZE_HINT_BYTES.value: "4096"}
        )
        assert (
            cur.adbc_statement.get_option_int(
                StatementOptions.BATCH_SIZE_HINT_BYTES.value
            )
            == 4096
        )
        cur.execute("SELECT * FROM test_batch_size")
        table = cur.fetch_arrow_table()
        assert 64 <= len(table.to_batches()) <= 256


def test_query_cancel(postgres: dbapi.Connection) -> None:
    with postgres.cursor() as cur:
        cur.execute("DROP TABLE IF EXISTS test_batch_size")
        cur.execute("CREATE TABLE test_batch_size (ints INT)")
        cur.execute(
            """
            INSERT INTO test_batch_size (ints)
            SELECT generated :: INT
            FROM GENERATE_SERIES(1, 1048576) temp(generated)
        """
        )
        postgres.commit()

    # Ensure different ways of reading all raise the desired error
    with postgres.cursor() as cur:
        cur.execute("SELECT * FROM test_batch_size")
        cur.adbc_cancel()
        with pytest.raises(postgres.OperationalError, match="canceling statement"):
            cur.fetchone()

    with postgres.cursor() as cur:
        cur.execute("SELECT * FROM test_batch_size")
        cur.adbc_cancel()
        with pytest.raises(postgres.OperationalError, match="canceling statement"):
            cur.fetch_arrow_table()

    with postgres.cursor() as cur:
        cur.execute("SELECT * FROM test_batch_size")
        cur.adbc_cancel()
        with pytest.raises(postgres.OperationalError, match="canceling statement"):
            cur.fetch_df()


def test_query_execute_schema(postgres: dbapi.Connection) -> None:
    with postgres.cursor() as cur:
        schema = cur.adbc_execute_schema("SELECT 1 AS foo")
        assert schema == pyarrow.schema([("foo", "int32")])


def test_query_invalid(postgres: dbapi.Connection) -> None:
    with postgres.cursor() as cur:
        with pytest.raises(
            postgres.ProgrammingError, match="failed to prepare query"
        ) as excinfo:
            cur.execute("SELECT * FROM tabledoesnotexist")

        assert excinfo.value.sqlstate == "42P01"
        assert len(excinfo.value.details) > 0


def test_query_trivial(postgres: dbapi.Connection):
    with postgres.cursor() as cur:
        cur.execute("SELECT 1")
        assert cur.fetchone() == (1,)


def test_stmt_ingest(postgres: dbapi.Connection) -> None:
    table = pyarrow.table(
        [
            [1, 2, 3],
            ["a", None, "b"],
        ],
        names=["ints", "strs"],
    )
    double_table = pyarrow.table(
        [
            [1, 1, 2, 2, 3, 3],
            ["a", "a", None, None, "b", "b"],
        ],
        names=["ints", "strs"],
    )

    with postgres.cursor() as cur:
        cur.execute("DROP TABLE IF EXISTS test_ingest")

        with pytest.raises(
            postgres.ProgrammingError, match='"public.test_ingest" does not exist'
        ):
            cur.adbc_ingest("test_ingest", table, mode="append")
        postgres.rollback()

        cur.adbc_ingest("test_ingest", table, mode="replace")
        cur.execute("SELECT * FROM test_ingest ORDER BY ints")
        assert cur.fetch_arrow_table() == table

        with pytest.raises(
            postgres.ProgrammingError, match='"test_ingest" already exists'
        ):
            cur.adbc_ingest("test_ingest", table, mode="create")

        cur.adbc_ingest("test_ingest", table, mode="create_append")
        cur.execute("SELECT * FROM test_ingest ORDER BY ints")
        assert cur.fetch_arrow_table() == double_table

        cur.adbc_ingest("test_ingest", table, mode="replace")
        cur.execute("SELECT * FROM test_ingest ORDER BY ints")
        assert cur.fetch_arrow_table() == table

        cur.execute("DROP TABLE IF EXISTS test_ingest")

        cur.adbc_ingest("test_ingest", table, mode="create_append")
        cur.execute("SELECT * FROM test_ingest ORDER BY ints")
        assert cur.fetch_arrow_table() == table

        cur.execute("DROP TABLE IF EXISTS test_ingest")

        cur.adbc_ingest("test_ingest", table, mode="create")
        cur.execute("SELECT * FROM test_ingest ORDER BY ints")
        assert cur.fetch_arrow_table() == table


def test_ddl(postgres: dbapi.Connection):
    with postgres.cursor() as cur:
        cur.execute("DROP TABLE IF EXISTS test_ddl")
        assert cur.fetchone() is None

        cur.execute("CREATE TABLE test_ddl (ints INT)")
        assert cur.fetchone() is None

        cur.execute("INSERT INTO test_ddl VALUES (1) RETURNING ints")
        assert cur.fetchone() == (1,)

        cur.execute("SELECT * FROM test_ddl")
        assert cur.fetchone() == (1,)


def test_crash(postgres: dbapi.Connection) -> None:
    with postgres.cursor() as cur:
        cur.execute("SELECT 1")
        assert cur.fetchone() == (1,)


def test_reuse(postgres: dbapi.Connection) -> None:
    with postgres.cursor() as cur:
        cur.execute("DROP TABLE IF EXISTS test_batch_size")
        cur.execute("CREATE TABLE test_batch_size (ints INT)")
        cur.execute(
            """
            INSERT INTO test_batch_size (ints)
            SELECT generated :: INT
            FROM GENERATE_SERIES(1, 65536) temp(generated)
        """
        )

        cur.execute("SELECT * FROM test_batch_size ORDER BY ints ASC")
        assert cur.fetchone() == (1,)

        cur.execute("SELECT 1")
        assert cur.fetchone() == (1,)

        cur.execute("SELECT 2")
        assert cur.fetchone() == (2,)


def test_ingest(postgres: dbapi.Connection) -> None:
    table = pyarrow.Table.from_pydict({"numbers": [1, 2], "letters": ["a", "b"]})

    with postgres.cursor() as cur:
        cur.adbc_ingest("foo", table, mode="replace", db_schema_name="public")

        cur.execute("SELECT * FROM public.foo")
        assert cur.fetch_arrow_table() == table

        with pytest.raises(dbapi.NotSupportedError):
            cur.adbc_ingest("foo", table, catalog_name="main")


def test_ingest_temporary(postgres: dbapi.Connection) -> None:
    table = pyarrow.Table.from_pydict(
        {
            "numbers": [1, 2],
            "letters": ["a", "b"],
        }
    )
    temp = pyarrow.Table.from_pydict(
        {
            "ints": [3, 4],
            "strs": ["c", "d"],
        }
    )

    table2 = pyarrow.Table.from_pydict(
        {
            "numbers": [1, 2, 1, 2],
            "letters": ["a", "b", "a", "b"],
        }
    )
    temp2 = pyarrow.Table.from_pydict(
        {
            "ints": [3, 4, 3, 4],
            "strs": ["c", "d", "c", "d"],
        }
    )

    with postgres.cursor() as cur:
        cur.execute("DROP TABLE IF EXISTS public.temporary")
        cur.execute("DROP TABLE IF EXISTS pg_temp.temporary")

        cur.adbc_ingest("temporary", table, mode="create")
        cur.adbc_ingest("temporary", temp, mode="create", temporary=True)

        cur.execute("SELECT * FROM public.temporary")
        assert cur.fetch_arrow_table() == table
        cur.execute("SELECT * FROM pg_temp.temporary")
        assert cur.fetch_arrow_table() == temp
        cur.execute("SELECT * FROM temporary")
        assert cur.fetch_arrow_table() == temp

        cur.adbc_ingest("temporary", table, mode="append")
        cur.adbc_ingest("temporary", temp, mode="append", temporary=True)

        cur.execute("SELECT * FROM public.temporary")
        assert cur.fetch_arrow_table() == table2
        cur.execute("SELECT * FROM pg_temp.temporary")
        assert cur.fetch_arrow_table() == temp2
        cur.execute("SELECT * FROM temporary")
        assert cur.fetch_arrow_table() == temp2

        cur.adbc_ingest("temporary", table, mode="replace")
        cur.adbc_ingest("temporary", temp, mode="replace", temporary=True)

        cur.execute("SELECT * FROM public.temporary")
        assert cur.fetch_arrow_table() == table
        cur.execute("SELECT * FROM pg_temp.temporary")
        assert cur.fetch_arrow_table() == temp
        cur.execute("SELECT * FROM temporary")
        assert cur.fetch_arrow_table() == temp

        cur.adbc_ingest("temporary", table, mode="create_append")
        cur.adbc_ingest("temporary", temp, mode="create_append", temporary=True)

        cur.execute("SELECT * FROM public.temporary")
        assert cur.fetch_arrow_table() == table2
        cur.execute("SELECT * FROM pg_temp.temporary")
        assert cur.fetch_arrow_table() == temp2
        cur.execute("SELECT * FROM temporary")
        assert cur.fetch_arrow_table() == temp2
>>>>>>> 0dc27a87
<|MERGE_RESOLUTION|>--- conflicted
+++ resolved
@@ -1,4 +1,3 @@
-<<<<<<< HEAD
 # Licensed to the Apache Software Foundation (ASF) under one
 # or more contributor license agreements.  See the NOTICE file
 # distributed with this work for additional information
@@ -175,7 +174,7 @@
         cur.execute("DROP TABLE IF EXISTS test_ingest")
 
         with pytest.raises(
-            postgres.ProgrammingError, match='"test_ingest" does not exist'
+            postgres.ProgrammingError, match='"public.test_ingest" does not exist'
         ):
             cur.adbc_ingest("test_ingest", table, mode="append")
         postgres.rollback()
@@ -251,259 +250,6 @@
 
         cur.execute("SELECT 2")
         assert cur.fetchone() == (2,)
-=======
-# Licensed to the Apache Software Foundation (ASF) under one
-# or more contributor license agreements.  See the NOTICE file
-# distributed with this work for additional information
-# regarding copyright ownership.  The ASF licenses this file
-# to you under the Apache License, Version 2.0 (the
-# "License"); you may not use this file except in compliance
-# with the License.  You may obtain a copy of the License at
-#
-#   http://www.apache.org/licenses/LICENSE-2.0
-#
-# Unless required by applicable law or agreed to in writing,
-# software distributed under the License is distributed on an
-# "AS IS" BASIS, WITHOUT WARRANTIES OR CONDITIONS OF ANY
-# KIND, either express or implied.  See the License for the
-# specific language governing permissions and limitations
-# under the License.
-
-from typing import Generator
-
-import pyarrow
-import pytest
-
-from adbc_driver_postgresql import StatementOptions, dbapi
-
-
-@pytest.fixture
-def postgres(postgres_uri: str) -> Generator[dbapi.Connection, None, None]:
-    with dbapi.connect(postgres_uri) as conn:
-        yield conn
-
-
-def test_conn_current_catalog(postgres: dbapi.Connection) -> None:
-    assert postgres.adbc_current_catalog != ""
-
-
-def test_conn_current_db_schema(postgres: dbapi.Connection) -> None:
-    assert postgres.adbc_current_db_schema == "public"
-
-
-def test_conn_change_db_schema(postgres: dbapi.Connection) -> None:
-    assert postgres.adbc_current_db_schema == "public"
-
-    with postgres.cursor() as cur:
-        cur.execute("CREATE SCHEMA IF NOT EXISTS dbapischema")
-
-    assert postgres.adbc_current_db_schema == "public"
-    postgres.adbc_current_db_schema = "dbapischema"
-    assert postgres.adbc_current_db_schema == "dbapischema"
-
-
-def test_conn_get_info(postgres: dbapi.Connection) -> None:
-    info = postgres.adbc_get_info()
-    assert info["driver_name"] == "ADBC PostgreSQL Driver"
-    assert info["driver_adbc_version"] == 1_001_000
-    assert info["vendor_name"] == "PostgreSQL"
-
-
-def test_query_batch_size(postgres: dbapi.Connection):
-    with postgres.cursor() as cur:
-        cur.execute("DROP TABLE IF EXISTS test_batch_size")
-        cur.execute("CREATE TABLE test_batch_size (ints INT)")
-        cur.execute(
-            """
-            INSERT INTO test_batch_size (ints)
-            SELECT generated :: INT
-            FROM GENERATE_SERIES(1, 65536) temp(generated)
-        """
-        )
-
-        cur.execute("SELECT * FROM test_batch_size")
-        table = cur.fetch_arrow_table()
-        assert len(table.to_batches()) == 1
-
-        cur.adbc_statement.set_options(
-            **{StatementOptions.BATCH_SIZE_HINT_BYTES.value: "1"}
-        )
-        assert (
-            cur.adbc_statement.get_option_int(
-                StatementOptions.BATCH_SIZE_HINT_BYTES.value
-            )
-            == 1
-        )
-        cur.execute("SELECT * FROM test_batch_size")
-        table = cur.fetch_arrow_table()
-        assert len(table.to_batches()) == 65536
-
-        cur.adbc_statement.set_options(
-            **{StatementOptions.BATCH_SIZE_HINT_BYTES.value: "4096"}
-        )
-        assert (
-            cur.adbc_statement.get_option_int(
-                StatementOptions.BATCH_SIZE_HINT_BYTES.value
-            )
-            == 4096
-        )
-        cur.execute("SELECT * FROM test_batch_size")
-        table = cur.fetch_arrow_table()
-        assert 64 <= len(table.to_batches()) <= 256
-
-
-def test_query_cancel(postgres: dbapi.Connection) -> None:
-    with postgres.cursor() as cur:
-        cur.execute("DROP TABLE IF EXISTS test_batch_size")
-        cur.execute("CREATE TABLE test_batch_size (ints INT)")
-        cur.execute(
-            """
-            INSERT INTO test_batch_size (ints)
-            SELECT generated :: INT
-            FROM GENERATE_SERIES(1, 1048576) temp(generated)
-        """
-        )
-        postgres.commit()
-
-    # Ensure different ways of reading all raise the desired error
-    with postgres.cursor() as cur:
-        cur.execute("SELECT * FROM test_batch_size")
-        cur.adbc_cancel()
-        with pytest.raises(postgres.OperationalError, match="canceling statement"):
-            cur.fetchone()
-
-    with postgres.cursor() as cur:
-        cur.execute("SELECT * FROM test_batch_size")
-        cur.adbc_cancel()
-        with pytest.raises(postgres.OperationalError, match="canceling statement"):
-            cur.fetch_arrow_table()
-
-    with postgres.cursor() as cur:
-        cur.execute("SELECT * FROM test_batch_size")
-        cur.adbc_cancel()
-        with pytest.raises(postgres.OperationalError, match="canceling statement"):
-            cur.fetch_df()
-
-
-def test_query_execute_schema(postgres: dbapi.Connection) -> None:
-    with postgres.cursor() as cur:
-        schema = cur.adbc_execute_schema("SELECT 1 AS foo")
-        assert schema == pyarrow.schema([("foo", "int32")])
-
-
-def test_query_invalid(postgres: dbapi.Connection) -> None:
-    with postgres.cursor() as cur:
-        with pytest.raises(
-            postgres.ProgrammingError, match="failed to prepare query"
-        ) as excinfo:
-            cur.execute("SELECT * FROM tabledoesnotexist")
-
-        assert excinfo.value.sqlstate == "42P01"
-        assert len(excinfo.value.details) > 0
-
-
-def test_query_trivial(postgres: dbapi.Connection):
-    with postgres.cursor() as cur:
-        cur.execute("SELECT 1")
-        assert cur.fetchone() == (1,)
-
-
-def test_stmt_ingest(postgres: dbapi.Connection) -> None:
-    table = pyarrow.table(
-        [
-            [1, 2, 3],
-            ["a", None, "b"],
-        ],
-        names=["ints", "strs"],
-    )
-    double_table = pyarrow.table(
-        [
-            [1, 1, 2, 2, 3, 3],
-            ["a", "a", None, None, "b", "b"],
-        ],
-        names=["ints", "strs"],
-    )
-
-    with postgres.cursor() as cur:
-        cur.execute("DROP TABLE IF EXISTS test_ingest")
-
-        with pytest.raises(
-            postgres.ProgrammingError, match='"public.test_ingest" does not exist'
-        ):
-            cur.adbc_ingest("test_ingest", table, mode="append")
-        postgres.rollback()
-
-        cur.adbc_ingest("test_ingest", table, mode="replace")
-        cur.execute("SELECT * FROM test_ingest ORDER BY ints")
-        assert cur.fetch_arrow_table() == table
-
-        with pytest.raises(
-            postgres.ProgrammingError, match='"test_ingest" already exists'
-        ):
-            cur.adbc_ingest("test_ingest", table, mode="create")
-
-        cur.adbc_ingest("test_ingest", table, mode="create_append")
-        cur.execute("SELECT * FROM test_ingest ORDER BY ints")
-        assert cur.fetch_arrow_table() == double_table
-
-        cur.adbc_ingest("test_ingest", table, mode="replace")
-        cur.execute("SELECT * FROM test_ingest ORDER BY ints")
-        assert cur.fetch_arrow_table() == table
-
-        cur.execute("DROP TABLE IF EXISTS test_ingest")
-
-        cur.adbc_ingest("test_ingest", table, mode="create_append")
-        cur.execute("SELECT * FROM test_ingest ORDER BY ints")
-        assert cur.fetch_arrow_table() == table
-
-        cur.execute("DROP TABLE IF EXISTS test_ingest")
-
-        cur.adbc_ingest("test_ingest", table, mode="create")
-        cur.execute("SELECT * FROM test_ingest ORDER BY ints")
-        assert cur.fetch_arrow_table() == table
-
-
-def test_ddl(postgres: dbapi.Connection):
-    with postgres.cursor() as cur:
-        cur.execute("DROP TABLE IF EXISTS test_ddl")
-        assert cur.fetchone() is None
-
-        cur.execute("CREATE TABLE test_ddl (ints INT)")
-        assert cur.fetchone() is None
-
-        cur.execute("INSERT INTO test_ddl VALUES (1) RETURNING ints")
-        assert cur.fetchone() == (1,)
-
-        cur.execute("SELECT * FROM test_ddl")
-        assert cur.fetchone() == (1,)
-
-
-def test_crash(postgres: dbapi.Connection) -> None:
-    with postgres.cursor() as cur:
-        cur.execute("SELECT 1")
-        assert cur.fetchone() == (1,)
-
-
-def test_reuse(postgres: dbapi.Connection) -> None:
-    with postgres.cursor() as cur:
-        cur.execute("DROP TABLE IF EXISTS test_batch_size")
-        cur.execute("CREATE TABLE test_batch_size (ints INT)")
-        cur.execute(
-            """
-            INSERT INTO test_batch_size (ints)
-            SELECT generated :: INT
-            FROM GENERATE_SERIES(1, 65536) temp(generated)
-        """
-        )
-
-        cur.execute("SELECT * FROM test_batch_size ORDER BY ints ASC")
-        assert cur.fetchone() == (1,)
-
-        cur.execute("SELECT 1")
-        assert cur.fetchone() == (1,)
-
-        cur.execute("SELECT 2")
-        assert cur.fetchone() == (2,)
 
 
 def test_ingest(postgres: dbapi.Connection) -> None:
@@ -588,5 +334,4 @@
         cur.execute("SELECT * FROM pg_temp.temporary")
         assert cur.fetch_arrow_table() == temp2
         cur.execute("SELECT * FROM temporary")
-        assert cur.fetch_arrow_table() == temp2
->>>>>>> 0dc27a87
+        assert cur.fetch_arrow_table() == temp2